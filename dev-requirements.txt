# install latest changes in dbt-core
# TODO: how to automate switching from develop to version branches?
#git+https://github.com/dbt-labs/dbt-core.git#egg=dbt-core&subdirectory=core
#git+https://github.com/dbt-labs/dbt-core.git#egg=dbt-tests-adapter&subdirectory=tests/adapter

# install latest changes in dbt-spark
# TODO: how to automate switching from develop to version branches?
#git+https://github.com/dbt-labs/dbt-spark.git#egg=dbt-spark

freezegun==1.3.1
pytest>=6.0.2
mock>=1.3.0
flake8
pytz
tox>=3.2.0
ipdb
pytest-xdist
pytest-dotenv
pytest-csv
flaky
mypy==1.7.1
black==23.12.0

# Adapter specific dependencies
waiter
boto3
<<<<<<< HEAD
moto~=4.2.8
pandas
=======
moto~=4.2.11
>>>>>>> ee2aa886
pyparsing
pyarrow

dbt-core~=1.7.3
dbt-spark~=1.7.1
dbt-tests-adapter~=1.7.3<|MERGE_RESOLUTION|>--- conflicted
+++ resolved
@@ -24,12 +24,8 @@
 # Adapter specific dependencies
 waiter
 boto3
-<<<<<<< HEAD
-moto~=4.2.8
 pandas
-=======
 moto~=4.2.11
->>>>>>> ee2aa886
 pyparsing
 pyarrow
 
