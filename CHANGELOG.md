## New version
- Fix session provisioning timeout and delay handling
- Add write options for Delta format
- Add on_schema_change possibility
- Fix table materialization for Delta models
- Change GlueColumn parent from base Column to SparkColumn
- Fix unraised DbtDatabaseError
- Fix get_columns_in_relation function to stop returning additional partition columns
<<<<<<< HEAD
- Fix null values handling in seeds

=======
- Fix exceptions import for FailedToConnectError and ExecutableError
  
>>>>>>> e2f30ab2
## v1.8.1
- Fix typo in README.md
- Fix unit test failure caused by moto 5 upgrade
- Fix pagination bug when listing glue databases and tables
- Fix _create_session_config isolation to prevent overrides between sessions
- Fix tmp table location for the default file_format

## v1.7.2
- Fix the issue that removes double quote unexpectedly
- Add use_arrow as experimental feature to achieve better scalability
- Fix Column bug
- Pick only valid columns from describe relation output

## v1.7.1
- Remove unnecessary parameter for Delta Lake from readme
- Adds limited model contract enforcement
- glue_session_id is automatically created or re-used when user provides it
- Fix iceberg full refresh
- Fix wrong role create db

## v1.7.0
- add compatibility with dbt 1.6
- fixed tests

## v1.6.6
- Replace retry logic with WaiterModel

## v1.6.5
- support Glue Optimistic Locking for Iceberg models

## v1.6.4
- Fix session reuse

## v1.6.3
- Fix unintended session at end
- Fix glue session per model

## v1.6.2
- support Hudi, Delta, Iceberg natively supported in Glue through datalake_format parameter
- upgrade default Glue version to 4.0
- Support delta tables in Athena managed by Lake Formation

## v1.6.1
- adding support for database AWS Lake Formation tag management
- fix the boto3 version to use lakeformation tags
- Fixed msck repair call for Delta non-partitioned tables
- re-use the glue-session to run multiple dbt run commands

## v1.6.0
- adding support for AWS Lake Formation tag management
- adding support for AWS Lake Formation data filtering and row, column, cell level security
- add compatibility with dbt 1.6
- fix Snapshot for Hudi

## v1.5.3
- use session to build client
- enable data skipping using hudi metadata in read path
- enable models to substitute sql with pyspark variables

## v1.5.2
- fix the naming for query execution timeout
- add assumeRole feature for AWS API Call
- fix get response for insert_overwrite issue

## v1.5.1
- Replace delete session per stop session

## v1.5.0
- add compatibility with dbt 1.5
- add multithreading
- add hudi bulk insert shuffle parallelism
- fix hudi snapshots without parameters

## v1.4.23
- run pre_hooks before create tmp table

## v1.4.22
- fix typos in sample_profiles.yml and README.md

## v1.4.21
- add Hudi related extensions #167
- add  add execute_pyspark capability for registering python/pyspark UDFs #163

## v1.4.1
- add compatibility with dbt 1.4.1

## v1.4.0
- add compatibility with dbt 1.4.0

## v1.3.14
- Fix HUDI merge strategy

## v1.3.13
- Fix exception handling for correct DBT report
- Update READEME.md to use Apache Iceberg Connector for AWS Glue v0.14.0

## v1.3.12
- add ability to override any hudi option

## v1.3.11
- add details on Iceberg documentation (provide details on commit locking, catalog alias. Provide least privilege IAM Permission for DynamoDB Commit Locking. Correct typos)
- add customizable DynamoDB table name for Iceberg Commit Locking.
- Refactoring of unused --conf parameter for Iceberg file format (warehouse_path)

## v1.3.10
- Fix error catching for seed feature


## v1.3.9
- implementation of Iceberg append, merge, and insert_overwrite operation and refacto of the existing create and create or replace implementation.
- add method to create dbt snapshots from Iceberg tables
- update README.md


## v1.3.8
- add __version__.py to fix `dbt --version`


## v0.3.7
- improve support for Boto backoff and retry logic

## v0.3.6
- improvement of seed
- add seed_format and seed_mode to configuration

## v0.3.5
- Add error checking for HUDI incremental materializations
- Specify location for tmp table

## v0.3.4

- Add method to create a default location for Iceberg without using final trailing slash.
  The fix will make Iceberg tables readable from query engines like Trino.

## v0.3.3

- Add support for Iceberg table materializion, and iceberg_table_replace materializion

## v0.3.2

- Added default_arguments param for Glue to add custom Glue configuration options.

## v0.3.1

- Include config `full_refresh` flag when materialization is incremental

## v0.3.0
- Updated dependencies to support dbt-core 1.3.0


## v0.2.15

- Force database parameter must be omitted or have the same value as schema  [Github Issue Link](https://github.com/aws-samples/dbt-glue/issues/93)

## v0.2.14

- Fix duplicates when using partitions changes with Hudi/Merge incremental materialization  [Github Issue Link](https://github.com/aws-samples/dbt-glue/issues/90)

## v0.2.12

- Added a function to add an end space in case of single quote at the end of a query. Ex: WHERE column='foo' [Github Issue Link](https://github.com/aws-samples/dbt-glue/issues/87)

## v0.2.11

- [#80](https://github.com/aws-samples/dbt-glue/pull/80): Fix default glue version on documentation
  - Changing default glue version and fixing a typo. [Github Issue Link](https://github.com/aws-samples/dbt-glue/issues/80)
  - Changing on Readme file the pip and python commands by python3 and pip3. This resolves potential issues when python2 is installed too.

## v0.2.1

- [#45](https://github.com/aws-samples/dbt-glue/pull/45): Modified Connection argument for Glue Session and table relation information for incremental mode
  - Modified Connection argument for Glue Session
  - Updated get_relation method to return relation as dict instead of list. [Github Issue Link](https://github.com/aws-samples/dbt-glue/issues/52)
  - Added Conf param for Glue to add custom spark configuration options.
  - Updated glue.sql.sources.partitionOverwriteMode to spark.sql.sources.partitionOverwriteMode to work partition overwrite properly.
- Override default types for STRING from TEXT to STRING<|MERGE_RESOLUTION|>--- conflicted
+++ resolved
@@ -6,13 +6,9 @@
 - Change GlueColumn parent from base Column to SparkColumn
 - Fix unraised DbtDatabaseError
 - Fix get_columns_in_relation function to stop returning additional partition columns
-<<<<<<< HEAD
 - Fix null values handling in seeds
-
-=======
 - Fix exceptions import for FailedToConnectError and ExecutableError
   
->>>>>>> e2f30ab2
 ## v1.8.1
 - Fix typo in README.md
 - Fix unit test failure caused by moto 5 upgrade
