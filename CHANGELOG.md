## New version
- Fix session provisioning timeout and delay handling
<<<<<<< HEAD
- Add on_schema_change possibility
=======
- Fix table materialization for Delta models
>>>>>>> aeea6026

## v1.8.1
- Fix typo in README.md
- Fix unit test failure caused by moto 5 upgrade
- Fix pagination bug when listing glue databases and tables
- Fix _create_session_config isolation to prevent overrides between sessions
- Fix tmp table location for the default file_format

## v1.7.2
- Fix the issue that removes double quote unexpectedly
- Add use_arrow as experimental feature to achieve better scalability
- Fix Column bug
- Pick only valid columns from describe relation output

## v1.7.1
- Remove unnecessary parameter for Delta Lake from readme
- Adds limited model contract enforcement
- glue_session_id is automatically created or re-used when user provides it
- Fix iceberg full refresh
- Fix wrong role create db

## v1.7.0
- add compatibility with dbt 1.6
- fixed tests

## v1.6.6
- Replace retry logic with WaiterModel

## v1.6.5
- support Glue Optimistic Locking for Iceberg models

## v1.6.4
- Fix session reuse

## v1.6.3
- Fix unintended session at end
- Fix glue session per model

## v1.6.2
- support Hudi, Delta, Iceberg natively supported in Glue through datalake_format parameter
- upgrade default Glue version to 4.0
- Support delta tables in Athena managed by Lake Formation

## v1.6.1
- adding support for database AWS Lake Formation tag management
- fix the boto3 version to use lakeformation tags
- Fixed msck repair call for Delta non-partitioned tables
- re-use the glue-session to run multiple dbt run commands

## v1.6.0
- adding support for AWS Lake Formation tag management
- adding support for AWS Lake Formation data filtering and row, column, cell level security
- add compatibility with dbt 1.6
- fix Snapshot for Hudi

## v1.5.3
- use session to build client
- enable data skipping using hudi metadata in read path
- enable models to substitute sql with pyspark variables

## v1.5.2
- fix the naming for query execution timeout
- add assumeRole feature for AWS API Call
- fix get response for insert_overwrite issue

## v1.5.1
- Replace delete session per stop session

## v1.5.0
- add compatibility with dbt 1.5
- add multithreading
- add hudi bulk insert shuffle parallelism
- fix hudi snapshots without parameters

## v1.4.23
- run pre_hooks before create tmp table

## v1.4.22
- fix typos in sample_profiles.yml and README.md

## v1.4.21
- add Hudi related extensions #167
- add  add execute_pyspark capability for registering python/pyspark UDFs #163

## v1.4.1
- add compatibility with dbt 1.4.1

## v1.4.0
- add compatibility with dbt 1.4.0

## v1.3.14
- Fix HUDI merge strategy

## v1.3.13
- Fix exception handling for correct DBT report
- Update READEME.md to use Apache Iceberg Connector for AWS Glue v0.14.0

## v1.3.12
- add ability to override any hudi option

## v1.3.11
- add details on Iceberg documentation (provide details on commit locking, catalog alias. Provide least privilege IAM Permission for DynamoDB Commit Locking. Correct typos)
- add customizable DynamoDB table name for Iceberg Commit Locking.
- Refactoring of unused --conf parameter for Iceberg file format (warehouse_path)

## v1.3.10
- Fix error catching for seed feature


## v1.3.9
- implementation of Iceberg append, merge, and insert_overwrite operation and refacto of the existing create and create or replace implementation.
- add method to create dbt snapshots from Iceberg tables
- update README.md


## v1.3.8
- add __version__.py to fix `dbt --version`


## v0.3.7
- improve support for Boto backoff and retry logic

## v0.3.6
- improvement of seed
- add seed_format and seed_mode to configuration

## v0.3.5
- Add error checking for HUDI incremental materializations
- Specify location for tmp table

## v0.3.4

- Add method to create a default location for Iceberg without using final trailing slash.
  The fix will make Iceberg tables readable from query engines like Trino.

## v0.3.3

- Add support for Iceberg table materializion, and iceberg_table_replace materializion

## v0.3.2

- Added default_arguments param for Glue to add custom Glue configuration options.

## v0.3.1

- Include config `full_refresh` flag when materialization is incremental

## v0.3.0
- Updated dependencies to support dbt-core 1.3.0


## v0.2.15

- Force database parameter must be omitted or have the same value as schema  [Github Issue Link](https://github.com/aws-samples/dbt-glue/issues/93)

## v0.2.14

- Fix duplicates when using partitions changes with Hudi/Merge incremental materialization  [Github Issue Link](https://github.com/aws-samples/dbt-glue/issues/90)

## v0.2.12

- Added a function to add an end space in case of single quote at the end of a query. Ex: WHERE column='foo' [Github Issue Link](https://github.com/aws-samples/dbt-glue/issues/87)

## v0.2.11

- [#80](https://github.com/aws-samples/dbt-glue/pull/80): Fix default glue version on documentation
  - Changing default glue version and fixing a typo. [Github Issue Link](https://github.com/aws-samples/dbt-glue/issues/80)
  - Changing on Readme file the pip and python commands by python3 and pip3. This resolves potential issues when python2 is installed too.

## v0.2.1

- [#45](https://github.com/aws-samples/dbt-glue/pull/45): Modified Connection argument for Glue Session and table relation information for incremental mode
  - Modified Connection argument for Glue Session
  - Updated get_relation method to return relation as dict instead of list. [Github Issue Link](https://github.com/aws-samples/dbt-glue/issues/52)
  - Added Conf param for Glue to add custom spark configuration options.
  - Updated glue.sql.sources.partitionOverwriteMode to spark.sql.sources.partitionOverwriteMode to work partition overwrite properly.
- Override default types for STRING from TEXT to STRING<|MERGE_RESOLUTION|>--- conflicted
+++ resolved
@@ -1,10 +1,7 @@
 ## New version
 - Fix session provisioning timeout and delay handling
-<<<<<<< HEAD
 - Add on_schema_change possibility
-=======
 - Fix table materialization for Delta models
->>>>>>> aeea6026
 
 ## v1.8.1
 - Fix typo in README.md
