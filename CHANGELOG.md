<<<<<<< HEAD
## Future Release
- Allow spawning new isolated sessions for the models that require different session configuration
- Fix error handling
=======
## New version
- Correctly handle EntityNotFound when trying to determine session state, setting state to does not exist instead of STOPPED.
- Allow spawning new isolated sessions for the models that require different session configuration.
- Correctly handle EntityNotFound when listing relations.
- Added configuration property to allow spark casting of seed column types.
- Fix the get_columns_in_relation function error when on_schema_change is specified
>>>>>>> 8a6f8e3e

## v1.9.0
- Allow to load big seed files
- Migrates the PySpark code for the Iceberg file format at a macro level, making the impl.py file more readable.
- Fixes the get_columns_in_relation function to work for both Iceberg and non-Iceberg tables without hard-coding the catalog name.
- Fixes the get_location table function to work for both Iceberg and non-Iceberg tables on macOS and Windows.
- Adds a helper function to retrieve the Iceberg catalog namespace from the profile.yaml file.
- Adds merge_exclude_columns and incremental_predicates features.
- Drop Python 3.8 support
- Upgrade default Glue version to 5.0
- Upgrade dependencies: dbt-core 1.9.0 and dbt-spark 1.9.0

## v1.8.6
- Fix session provisioning timeout and delay handling
- Add write options for Delta format
- Add on_schema_change possibility
- Fix table materialization for Delta models
- Change GlueColumn parent from base Column to SparkColumn
- Fix unraised DbtDatabaseError
- Fix get_columns_in_relation function to stop returning additional partition columns
- Fix null values handling in seeds
- Fix exceptions import for FailedToConnectError and ExecutableError
- Fix the case-sensitive comparison on the seed name

## v1.8.1
- Fix typo in README.md
- Fix unit test failure caused by moto 5 upgrade
- Fix pagination bug when listing glue databases and tables
- Fix _create_session_config isolation to prevent overrides between sessions
- Fix tmp table location for the default file_format

## v1.7.2
- Fix the issue that removes double quote unexpectedly
- Add use_arrow as experimental feature to achieve better scalability
- Fix Column bug
- Pick only valid columns from describe relation output

## v1.7.1
- Remove unnecessary parameter for Delta Lake from readme
- Adds limited model contract enforcement
- glue_session_id is automatically created or re-used when user provides it
- Fix iceberg full refresh
- Fix wrong role create db

## v1.7.0
- add compatibility with dbt 1.6
- fixed tests

## v1.6.6
- Replace retry logic with WaiterModel

## v1.6.5
- support Glue Optimistic Locking for Iceberg models

## v1.6.4
- Fix session reuse

## v1.6.3
- Fix unintended session at end
- Fix glue session per model

## v1.6.2
- support Hudi, Delta, Iceberg natively supported in Glue through datalake_format parameter
- upgrade default Glue version to 4.0
- Support delta tables in Athena managed by Lake Formation

## v1.6.1
- adding support for database AWS Lake Formation tag management
- fix the boto3 version to use lakeformation tags
- Fixed msck repair call for Delta non-partitioned tables
- re-use the glue-session to run multiple dbt run commands

## v1.6.0
- adding support for AWS Lake Formation tag management
- adding support for AWS Lake Formation data filtering and row, column, cell level security
- add compatibility with dbt 1.6
- fix Snapshot for Hudi

## v1.5.3
- use session to build client
- enable data skipping using hudi metadata in read path
- enable models to substitute sql with pyspark variables

## v1.5.2
- fix the naming for query execution timeout
- add assumeRole feature for AWS API Call
- fix get response for insert_overwrite issue

## v1.5.1
- Replace delete session per stop session

## v1.5.0
- add compatibility with dbt 1.5
- add multithreading
- add hudi bulk insert shuffle parallelism
- fix hudi snapshots without parameters

## v1.4.23
- run pre_hooks before create tmp table

## v1.4.22
- fix typos in sample_profiles.yml and README.md

## v1.4.21
- add Hudi related extensions #167
- add  add execute_pyspark capability for registering python/pyspark UDFs #163

## v1.4.1
- add compatibility with dbt 1.4.1

## v1.4.0
- add compatibility with dbt 1.4.0

## v1.3.14
- Fix HUDI merge strategy

## v1.3.13
- Fix exception handling for correct DBT report
- Update READEME.md to use Apache Iceberg Connector for AWS Glue v0.14.0

## v1.3.12
- add ability to override any hudi option

## v1.3.11
- add details on Iceberg documentation (provide details on commit locking, catalog alias. Provide least privilege IAM Permission for DynamoDB Commit Locking. Correct typos)
- add customizable DynamoDB table name for Iceberg Commit Locking.
- Refactoring of unused --conf parameter for Iceberg file format (warehouse_path)

## v1.3.10
- Fix error catching for seed feature


## v1.3.9
- implementation of Iceberg append, merge, and insert_overwrite operation and refacto of the existing create and create or replace implementation.
- add method to create dbt snapshots from Iceberg tables
- update README.md


## v1.3.8
- add __version__.py to fix `dbt --version`


## v0.3.7
- improve support for Boto backoff and retry logic

## v0.3.6
- improvement of seed
- add seed_format and seed_mode to configuration

## v0.3.5
- Add error checking for HUDI incremental materializations
- Specify location for tmp table

## v0.3.4

- Add method to create a default location for Iceberg without using final trailing slash.
  The fix will make Iceberg tables readable from query engines like Trino.

## v0.3.3

- Add support for Iceberg table materializion, and iceberg_table_replace materializion

## v0.3.2

- Added default_arguments param for Glue to add custom Glue configuration options.

## v0.3.1

- Include config `full_refresh` flag when materialization is incremental

## v0.3.0
- Updated dependencies to support dbt-core 1.3.0


## v0.2.15

- Force database parameter must be omitted or have the same value as schema  [Github Issue Link](https://github.com/aws-samples/dbt-glue/issues/93)

## v0.2.14

- Fix duplicates when using partitions changes with Hudi/Merge incremental materialization  [Github Issue Link](https://github.com/aws-samples/dbt-glue/issues/90)

## v0.2.12

- Added a function to add an end space in case of single quote at the end of a query. Ex: WHERE column='foo' [Github Issue Link](https://github.com/aws-samples/dbt-glue/issues/87)

## v0.2.11

- [#80](https://github.com/aws-samples/dbt-glue/pull/80): Fix default glue version on documentation
  - Changing default glue version and fixing a typo. [Github Issue Link](https://github.com/aws-samples/dbt-glue/issues/80)
  - Changing on Readme file the pip and python commands by python3 and pip3. This resolves potential issues when python2 is installed too.

## v0.2.1

- [#45](https://github.com/aws-samples/dbt-glue/pull/45): Modified Connection argument for Glue Session and table relation information for incremental mode
  - Modified Connection argument for Glue Session
  - Updated get_relation method to return relation as dict instead of list. [Github Issue Link](https://github.com/aws-samples/dbt-glue/issues/52)
  - Added Conf param for Glue to add custom spark configuration options.
  - Updated glue.sql.sources.partitionOverwriteMode to spark.sql.sources.partitionOverwriteMode to work partition overwrite properly.
- Override default types for STRING from TEXT to STRING<|MERGE_RESOLUTION|>--- conflicted
+++ resolved
@@ -1,15 +1,10 @@
-<<<<<<< HEAD
-## Future Release
-- Allow spawning new isolated sessions for the models that require different session configuration
-- Fix error handling
-=======
 ## New version
 - Correctly handle EntityNotFound when trying to determine session state, setting state to does not exist instead of STOPPED.
 - Allow spawning new isolated sessions for the models that require different session configuration.
 - Correctly handle EntityNotFound when listing relations.
 - Added configuration property to allow spark casting of seed column types.
 - Fix the get_columns_in_relation function error when on_schema_change is specified
->>>>>>> 8a6f8e3e
+- Fix error handling
 
 ## v1.9.0
 - Allow to load big seed files
