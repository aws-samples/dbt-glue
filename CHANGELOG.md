## dbt-glue 1.0.0 (Release TBD)

<<<<<<< HEAD
## v0.3.1 (unreleased) 

- Added default_arguments param for Glue to add custom Glue configuration options. 

## v0.3.0 
=======
## v0.3.1 (unreleased)
- Include config `full_refresh` flag when materialization is incremental
>>>>>>> 46d514bd

## v0.3.0
- Updated dependencies to support dbt-core 1.3.0

<<<<<<< HEAD
## v0.2.14
=======
## v0.2.15
>>>>>>> 46d514bd
- Force database parameter must be omitted or have the same value as schema  [Github Issue Link](https://github.com/aws-samples/dbt-glue/issues/93)

## v0.2.14

- Fix duplicates when using partitions changes with Hudi/Merge incremental materialization  [Github Issue Link](https://github.com/aws-samples/dbt-glue/issues/90)

## v0.2.12

- Added a function to add an end space in case of single quote at the end of a query. Ex: WHERE column='foo' [Github Issue Link](https://github.com/aws-samples/dbt-glue/issues/87)

## v0.2.11

- [#80](https://github.com/aws-samples/dbt-glue/pull/80): Fix default glue version on documentation
  - Changing default glue version and fixing a typo. [Github Issue Link](https://github.com/aws-samples/dbt-glue/issues/80)
  - Changing on Readme file the pip and python commands by python3 and pip3. This resolves potential issues when python2 is installed too.

## v0.2.1

- [#45](https://github.com/aws-samples/dbt-glue/pull/45): Modified Connection argument for Glue Session and table relation information for incremental mode
  - Modified Connection argument for Glue Session
  - Updated get_relation method to return relation as dict instead of list. [Github Issue Link](https://github.com/aws-samples/dbt-glue/issues/52)
  - Added Conf param for Glue to add custom spark configuration options.
  - Updated glue.sql.sources.partitionOverwriteMode to spark.sql.sources.partitionOverwriteMode to work partition overwrite properly.
- Override default types for STRING from TEXT to STRING<|MERGE_RESOLUTION|>--- conflicted
+++ resolved
@@ -1,24 +1,19 @@
 ## dbt-glue 1.0.0 (Release TBD)
 
-<<<<<<< HEAD
-## v0.3.1 (unreleased) 
+## v0.3.2
 
 - Added default_arguments param for Glue to add custom Glue configuration options. 
 
-## v0.3.0 
-=======
-## v0.3.1 (unreleased)
+## v0.3.1 
 - Include config `full_refresh` flag when materialization is incremental
->>>>>>> 46d514bd
 
 ## v0.3.0
+
 - Updated dependencies to support dbt-core 1.3.0
 
-<<<<<<< HEAD
-## v0.2.14
-=======
+
 ## v0.2.15
->>>>>>> 46d514bd
+
 - Force database parameter must be omitted or have the same value as schema  [Github Issue Link](https://github.com/aws-samples/dbt-glue/issues/93)
 
 ## v0.2.14
