## New version
- Fix session provisioning timeout and delay handling
<<<<<<< HEAD
- Add write options for Delta format

=======
- Add on_schema_change possibility
- Fix table materialization for Delta models
- Change GlueColumn parent from base Column to SparkColumn
- Fix unraised DbtDatabaseError
- Fix get_columns_in_relation function to stop returning additional partition columns
- Fix exceptions import for FailedToConnectError and ExecutableError
  
>>>>>>> fbda8ce9
## v1.8.1
- Fix typo in README.md
- Fix unit test failure caused by moto 5 upgrade
- Fix pagination bug when listing glue databases and tables
- Fix _create_session_config isolation to prevent overrides between sessions
- Fix tmp table location for the default file_format

## v1.7.2
- Fix the issue that removes double quote unexpectedly
- Add use_arrow as experimental feature to achieve better scalability
- Fix Column bug
- Pick only valid columns from describe relation output

## v1.7.1
- Remove unnecessary parameter for Delta Lake from readme
- Adds limited model contract enforcement
- glue_session_id is automatically created or re-used when user provides it
- Fix iceberg full refresh
- Fix wrong role create db

## v1.7.0
- add compatibility with dbt 1.6
- fixed tests

## v1.6.6
- Replace retry logic with WaiterModel

## v1.6.5
- support Glue Optimistic Locking for Iceberg models

## v1.6.4
- Fix session reuse

## v1.6.3
- Fix unintended session at end
- Fix glue session per model

## v1.6.2
- support Hudi, Delta, Iceberg natively supported in Glue through datalake_format parameter
- upgrade default Glue version to 4.0
- Support delta tables in Athena managed by Lake Formation

## v1.6.1
- adding support for database AWS Lake Formation tag management
- fix the boto3 version to use lakeformation tags
- Fixed msck repair call for Delta non-partitioned tables
- re-use the glue-session to run multiple dbt run commands

## v1.6.0
- adding support for AWS Lake Formation tag management
- adding support for AWS Lake Formation data filtering and row, column, cell level security
- add compatibility with dbt 1.6
- fix Snapshot for Hudi

## v1.5.3
- use session to build client
- enable data skipping using hudi metadata in read path
- enable models to substitute sql with pyspark variables

## v1.5.2
- fix the naming for query execution timeout
- add assumeRole feature for AWS API Call
- fix get response for insert_overwrite issue

## v1.5.1
- Replace delete session per stop session

## v1.5.0
- add compatibility with dbt 1.5
- add multithreading
- add hudi bulk insert shuffle parallelism
- fix hudi snapshots without parameters

## v1.4.23
- run pre_hooks before create tmp table

## v1.4.22
- fix typos in sample_profiles.yml and README.md

## v1.4.21
- add Hudi related extensions #167
- add  add execute_pyspark capability for registering python/pyspark UDFs #163

## v1.4.1
- add compatibility with dbt 1.4.1

## v1.4.0
- add compatibility with dbt 1.4.0

## v1.3.14
- Fix HUDI merge strategy

## v1.3.13
- Fix exception handling for correct DBT report
- Update READEME.md to use Apache Iceberg Connector for AWS Glue v0.14.0

## v1.3.12
- add ability to override any hudi option

## v1.3.11
- add details on Iceberg documentation (provide details on commit locking, catalog alias. Provide least privilege IAM Permission for DynamoDB Commit Locking. Correct typos)
- add customizable DynamoDB table name for Iceberg Commit Locking.
- Refactoring of unused --conf parameter for Iceberg file format (warehouse_path)

## v1.3.10
- Fix error catching for seed feature


## v1.3.9
- implementation of Iceberg append, merge, and insert_overwrite operation and refacto of the existing create and create or replace implementation.
- add method to create dbt snapshots from Iceberg tables
- update README.md


## v1.3.8
- add __version__.py to fix `dbt --version`


## v0.3.7
- improve support for Boto backoff and retry logic

## v0.3.6
- improvement of seed
- add seed_format and seed_mode to configuration

## v0.3.5
- Add error checking for HUDI incremental materializations
- Specify location for tmp table

## v0.3.4

- Add method to create a default location for Iceberg without using final trailing slash.
  The fix will make Iceberg tables readable from query engines like Trino.

## v0.3.3

- Add support for Iceberg table materializion, and iceberg_table_replace materializion

## v0.3.2

- Added default_arguments param for Glue to add custom Glue configuration options.

## v0.3.1

- Include config `full_refresh` flag when materialization is incremental

## v0.3.0
- Updated dependencies to support dbt-core 1.3.0


## v0.2.15

- Force database parameter must be omitted or have the same value as schema  [Github Issue Link](https://github.com/aws-samples/dbt-glue/issues/93)

## v0.2.14

- Fix duplicates when using partitions changes with Hudi/Merge incremental materialization  [Github Issue Link](https://github.com/aws-samples/dbt-glue/issues/90)

## v0.2.12

- Added a function to add an end space in case of single quote at the end of a query. Ex: WHERE column='foo' [Github Issue Link](https://github.com/aws-samples/dbt-glue/issues/87)

## v0.2.11

- [#80](https://github.com/aws-samples/dbt-glue/pull/80): Fix default glue version on documentation
  - Changing default glue version and fixing a typo. [Github Issue Link](https://github.com/aws-samples/dbt-glue/issues/80)
  - Changing on Readme file the pip and python commands by python3 and pip3. This resolves potential issues when python2 is installed too.

## v0.2.1

- [#45](https://github.com/aws-samples/dbt-glue/pull/45): Modified Connection argument for Glue Session and table relation information for incremental mode
  - Modified Connection argument for Glue Session
  - Updated get_relation method to return relation as dict instead of list. [Github Issue Link](https://github.com/aws-samples/dbt-glue/issues/52)
  - Added Conf param for Glue to add custom spark configuration options.
  - Updated glue.sql.sources.partitionOverwriteMode to spark.sql.sources.partitionOverwriteMode to work partition overwrite properly.
- Override default types for STRING from TEXT to STRING<|MERGE_RESOLUTION|>--- conflicted
+++ resolved
@@ -1,9 +1,6 @@
 ## New version
 - Fix session provisioning timeout and delay handling
-<<<<<<< HEAD
 - Add write options for Delta format
-
-=======
 - Add on_schema_change possibility
 - Fix table materialization for Delta models
 - Change GlueColumn parent from base Column to SparkColumn
@@ -11,7 +8,6 @@
 - Fix get_columns_in_relation function to stop returning additional partition columns
 - Fix exceptions import for FailedToConnectError and ExecutableError
   
->>>>>>> fbda8ce9
 ## v1.8.1
 - Fix typo in README.md
 - Fix unit test failure caused by moto 5 upgrade
