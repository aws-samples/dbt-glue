## dbt-glue 1.0.0 (Release TBD)

## v0.3.8
<<<<<<< HEAD
- implementation of Iceberg append, merge, and insert_overwrite operation and refacto of the existing create and create or replace implementation.
- add method to create dbt snapshots from Iceberg tables
- update README.md
=======
- add __version__.py to fix `dbt --version`
>>>>>>> 70e79b07

## v0.3.7
- improve support for Boto backoff and retry logic

## v0.3.6
- improvement of seed
- add seed_format and seed_mode to configuration

## v0.3.5
- Add error checking for HUDI incremental materializations
- Specify location for tmp table

## v0.3.4

- Add method to create a default location for Iceberg without using final trailing slash.
  The fix will make Iceberg tables readable from query engines like Trino.

## v0.3.3

- Add support for Iceberg table materializion, and iceberg_table_replace materializion

## v0.3.2

- Added default_arguments param for Glue to add custom Glue configuration options. 

## v0.3.1 

- Include config `full_refresh` flag when materialization is incremental

## v0.3.0
- Updated dependencies to support dbt-core 1.3.0


## v0.2.15

- Force database parameter must be omitted or have the same value as schema  [Github Issue Link](https://github.com/aws-samples/dbt-glue/issues/93)

## v0.2.14

- Fix duplicates when using partitions changes with Hudi/Merge incremental materialization  [Github Issue Link](https://github.com/aws-samples/dbt-glue/issues/90)

## v0.2.12

- Added a function to add an end space in case of single quote at the end of a query. Ex: WHERE column='foo' [Github Issue Link](https://github.com/aws-samples/dbt-glue/issues/87)

## v0.2.11

- [#80](https://github.com/aws-samples/dbt-glue/pull/80): Fix default glue version on documentation
  - Changing default glue version and fixing a typo. [Github Issue Link](https://github.com/aws-samples/dbt-glue/issues/80)
  - Changing on Readme file the pip and python commands by python3 and pip3. This resolves potential issues when python2 is installed too.

## v0.2.1

- [#45](https://github.com/aws-samples/dbt-glue/pull/45): Modified Connection argument for Glue Session and table relation information for incremental mode
  - Modified Connection argument for Glue Session
  - Updated get_relation method to return relation as dict instead of list. [Github Issue Link](https://github.com/aws-samples/dbt-glue/issues/52)
  - Added Conf param for Glue to add custom spark configuration options.
  - Updated glue.sql.sources.partitionOverwriteMode to spark.sql.sources.partitionOverwriteMode to work partition overwrite properly.
- Override default types for STRING from TEXT to STRING<|MERGE_RESOLUTION|>--- conflicted
+++ resolved
@@ -1,13 +1,13 @@
 ## dbt-glue 1.0.0 (Release TBD)
 
-## v0.3.8
-<<<<<<< HEAD
+## v1.3.9
 - implementation of Iceberg append, merge, and insert_overwrite operation and refacto of the existing create and create or replace implementation.
 - add method to create dbt snapshots from Iceberg tables
 - update README.md
-=======
+
+## v1.3.8
 - add __version__.py to fix `dbt --version`
->>>>>>> 70e79b07
+
 
 ## v0.3.7
 - improve support for Boto backoff and retry logic
