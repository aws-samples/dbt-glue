## New version
- Correctly handle EntityNotFound when trying to determine session state, setting state to does not exist instead of STOPPED.
<<<<<<< HEAD
- Allow spawning new isolated sessions for the models that require different session configuration
- Added configuration property to allow spark casting of seed column types
=======
- Allow spawning new isolated sessions for the models that require different session configuration.
- Correctly handle EntityNotFound when listing relations.
>>>>>>> 690f1581

## v1.9.0
- Allow to load big seed files
- Migrates the PySpark code for the Iceberg file format at a macro level, making the impl.py file more readable.
- Fixes the get_columns_in_relation function to work for both Iceberg and non-Iceberg tables without hard-coding the catalog name.
- Fixes the get_location table function to work for both Iceberg and non-Iceberg tables on macOS and Windows.
- Adds a helper function to retrieve the Iceberg catalog namespace from the profile.yaml file.
- Adds merge_exclude_columns and incremental_predicates features.
- Drop Python 3.8 support
- Upgrade default Glue version to 5.0
- Upgrade dependencies: dbt-core 1.9.0 and dbt-spark 1.9.0

## v1.8.6
- Fix session provisioning timeout and delay handling
- Add write options for Delta format
- Add on_schema_change possibility
- Fix table materialization for Delta models
- Change GlueColumn parent from base Column to SparkColumn
- Fix unraised DbtDatabaseError
- Fix get_columns_in_relation function to stop returning additional partition columns
- Fix null values handling in seeds
- Fix exceptions import for FailedToConnectError and ExecutableError
- Fix the case-sensitive comparison on the seed name

## v1.8.1
- Fix typo in README.md
- Fix unit test failure caused by moto 5 upgrade
- Fix pagination bug when listing glue databases and tables
- Fix _create_session_config isolation to prevent overrides between sessions
- Fix tmp table location for the default file_format

## v1.7.2
- Fix the issue that removes double quote unexpectedly
- Add use_arrow as experimental feature to achieve better scalability
- Fix Column bug
- Pick only valid columns from describe relation output

## v1.7.1
- Remove unnecessary parameter for Delta Lake from readme
- Adds limited model contract enforcement
- glue_session_id is automatically created or re-used when user provides it
- Fix iceberg full refresh
- Fix wrong role create db

## v1.7.0
- add compatibility with dbt 1.6
- fixed tests

## v1.6.6
- Replace retry logic with WaiterModel

## v1.6.5
- support Glue Optimistic Locking for Iceberg models

## v1.6.4
- Fix session reuse

## v1.6.3
- Fix unintended session at end
- Fix glue session per model

## v1.6.2
- support Hudi, Delta, Iceberg natively supported in Glue through datalake_format parameter
- upgrade default Glue version to 4.0
- Support delta tables in Athena managed by Lake Formation

## v1.6.1
- adding support for database AWS Lake Formation tag management
- fix the boto3 version to use lakeformation tags
- Fixed msck repair call for Delta non-partitioned tables
- re-use the glue-session to run multiple dbt run commands

## v1.6.0
- adding support for AWS Lake Formation tag management
- adding support for AWS Lake Formation data filtering and row, column, cell level security
- add compatibility with dbt 1.6
- fix Snapshot for Hudi

## v1.5.3
- use session to build client
- enable data skipping using hudi metadata in read path
- enable models to substitute sql with pyspark variables

## v1.5.2
- fix the naming for query execution timeout
- add assumeRole feature for AWS API Call
- fix get response for insert_overwrite issue

## v1.5.1
- Replace delete session per stop session

## v1.5.0
- add compatibility with dbt 1.5
- add multithreading
- add hudi bulk insert shuffle parallelism
- fix hudi snapshots without parameters

## v1.4.23
- run pre_hooks before create tmp table

## v1.4.22
- fix typos in sample_profiles.yml and README.md

## v1.4.21
- add Hudi related extensions #167
- add  add execute_pyspark capability for registering python/pyspark UDFs #163

## v1.4.1
- add compatibility with dbt 1.4.1

## v1.4.0
- add compatibility with dbt 1.4.0

## v1.3.14
- Fix HUDI merge strategy

## v1.3.13
- Fix exception handling for correct DBT report
- Update READEME.md to use Apache Iceberg Connector for AWS Glue v0.14.0

## v1.3.12
- add ability to override any hudi option

## v1.3.11
- add details on Iceberg documentation (provide details on commit locking, catalog alias. Provide least privilege IAM Permission for DynamoDB Commit Locking. Correct typos)
- add customizable DynamoDB table name for Iceberg Commit Locking.
- Refactoring of unused --conf parameter for Iceberg file format (warehouse_path)

## v1.3.10
- Fix error catching for seed feature


## v1.3.9
- implementation of Iceberg append, merge, and insert_overwrite operation and refacto of the existing create and create or replace implementation.
- add method to create dbt snapshots from Iceberg tables
- update README.md


## v1.3.8
- add __version__.py to fix `dbt --version`


## v0.3.7
- improve support for Boto backoff and retry logic

## v0.3.6
- improvement of seed
- add seed_format and seed_mode to configuration

## v0.3.5
- Add error checking for HUDI incremental materializations
- Specify location for tmp table

## v0.3.4

- Add method to create a default location for Iceberg without using final trailing slash.
  The fix will make Iceberg tables readable from query engines like Trino.

## v0.3.3

- Add support for Iceberg table materializion, and iceberg_table_replace materializion

## v0.3.2

- Added default_arguments param for Glue to add custom Glue configuration options.

## v0.3.1

- Include config `full_refresh` flag when materialization is incremental

## v0.3.0
- Updated dependencies to support dbt-core 1.3.0


## v0.2.15

- Force database parameter must be omitted or have the same value as schema  [Github Issue Link](https://github.com/aws-samples/dbt-glue/issues/93)

## v0.2.14

- Fix duplicates when using partitions changes with Hudi/Merge incremental materialization  [Github Issue Link](https://github.com/aws-samples/dbt-glue/issues/90)

## v0.2.12

- Added a function to add an end space in case of single quote at the end of a query. Ex: WHERE column='foo' [Github Issue Link](https://github.com/aws-samples/dbt-glue/issues/87)

## v0.2.11

- [#80](https://github.com/aws-samples/dbt-glue/pull/80): Fix default glue version on documentation
  - Changing default glue version and fixing a typo. [Github Issue Link](https://github.com/aws-samples/dbt-glue/issues/80)
  - Changing on Readme file the pip and python commands by python3 and pip3. This resolves potential issues when python2 is installed too.

## v0.2.1

- [#45](https://github.com/aws-samples/dbt-glue/pull/45): Modified Connection argument for Glue Session and table relation information for incremental mode
  - Modified Connection argument for Glue Session
  - Updated get_relation method to return relation as dict instead of list. [Github Issue Link](https://github.com/aws-samples/dbt-glue/issues/52)
  - Added Conf param for Glue to add custom spark configuration options.
  - Updated glue.sql.sources.partitionOverwriteMode to spark.sql.sources.partitionOverwriteMode to work partition overwrite properly.
- Override default types for STRING from TEXT to STRING<|MERGE_RESOLUTION|>--- conflicted
+++ resolved
@@ -1,12 +1,8 @@
 ## New version
 - Correctly handle EntityNotFound when trying to determine session state, setting state to does not exist instead of STOPPED.
-<<<<<<< HEAD
-- Allow spawning new isolated sessions for the models that require different session configuration
-- Added configuration property to allow spark casting of seed column types
-=======
 - Allow spawning new isolated sessions for the models that require different session configuration.
 - Correctly handle EntityNotFound when listing relations.
->>>>>>> 690f1581
+- Added configuration property to allow spark casting of seed column types.
 
 ## v1.9.0
 - Allow to load big seed files
