## New version
- Correctly handle EntityNotFound when trying to determine session state, setting state to does not exist instead of STOPPED.
- Allow spawning new isolated sessions for the models that require different session configuration

## v1.9.0
- Allow to load big seed files
- Migrates the PySpark code for the Iceberg file format at a macro level, making the impl.py file more readable.
- Fixes the get_columns_in_relation function to work for both Iceberg and non-Iceberg tables without hard-coding the catalog name.
- Fixes the get_location table function to work for both Iceberg and non-Iceberg tables on macOS and Windows.
- Adds a helper function to retrieve the Iceberg catalog namespace from the profile.yaml file.
- Adds merge_exclude_columns and incremental_predicates features.
- Drop Python 3.8 support
<<<<<<< HEAD
- Added configuration property to allow spark casting of seed column types
=======
- Upgrade default Glue version to 5.0
- Upgrade dependencies: dbt-core 1.9.0 and dbt-spark 1.9.0
>>>>>>> b732d031

## v1.8.6
- Fix session provisioning timeout and delay handling
- Add write options for Delta format
- Add on_schema_change possibility
- Fix table materialization for Delta models
- Change GlueColumn parent from base Column to SparkColumn
- Fix unraised DbtDatabaseError
- Fix get_columns_in_relation function to stop returning additional partition columns
- Fix null values handling in seeds
- Fix exceptions import for FailedToConnectError and ExecutableError
- Fix the case-sensitive comparison on the seed name

## v1.8.1
- Fix typo in README.md
- Fix unit test failure caused by moto 5 upgrade
- Fix pagination bug when listing glue databases and tables
- Fix _create_session_config isolation to prevent overrides between sessions
- Fix tmp table location for the default file_format

## v1.7.2
- Fix the issue that removes double quote unexpectedly
- Add use_arrow as experimental feature to achieve better scalability
- Fix Column bug
- Pick only valid columns from describe relation output

## v1.7.1
- Remove unnecessary parameter for Delta Lake from readme
- Adds limited model contract enforcement
- glue_session_id is automatically created or re-used when user provides it
- Fix iceberg full refresh
- Fix wrong role create db

## v1.7.0
- add compatibility with dbt 1.6
- fixed tests

## v1.6.6
- Replace retry logic with WaiterModel

## v1.6.5
- support Glue Optimistic Locking for Iceberg models

## v1.6.4
- Fix session reuse

## v1.6.3
- Fix unintended session at end
- Fix glue session per model

## v1.6.2
- support Hudi, Delta, Iceberg natively supported in Glue through datalake_format parameter
- upgrade default Glue version to 4.0
- Support delta tables in Athena managed by Lake Formation

## v1.6.1
- adding support for database AWS Lake Formation tag management
- fix the boto3 version to use lakeformation tags
- Fixed msck repair call for Delta non-partitioned tables
- re-use the glue-session to run multiple dbt run commands

## v1.6.0
- adding support for AWS Lake Formation tag management
- adding support for AWS Lake Formation data filtering and row, column, cell level security
- add compatibility with dbt 1.6
- fix Snapshot for Hudi

## v1.5.3
- use session to build client
- enable data skipping using hudi metadata in read path
- enable models to substitute sql with pyspark variables

## v1.5.2
- fix the naming for query execution timeout
- add assumeRole feature for AWS API Call
- fix get response for insert_overwrite issue

## v1.5.1
- Replace delete session per stop session

## v1.5.0
- add compatibility with dbt 1.5
- add multithreading
- add hudi bulk insert shuffle parallelism
- fix hudi snapshots without parameters

## v1.4.23
- run pre_hooks before create tmp table

## v1.4.22
- fix typos in sample_profiles.yml and README.md

## v1.4.21
- add Hudi related extensions #167
- add  add execute_pyspark capability for registering python/pyspark UDFs #163

## v1.4.1
- add compatibility with dbt 1.4.1

## v1.4.0
- add compatibility with dbt 1.4.0

## v1.3.14
- Fix HUDI merge strategy

## v1.3.13
- Fix exception handling for correct DBT report
- Update READEME.md to use Apache Iceberg Connector for AWS Glue v0.14.0

## v1.3.12
- add ability to override any hudi option

## v1.3.11
- add details on Iceberg documentation (provide details on commit locking, catalog alias. Provide least privilege IAM Permission for DynamoDB Commit Locking. Correct typos)
- add customizable DynamoDB table name for Iceberg Commit Locking.
- Refactoring of unused --conf parameter for Iceberg file format (warehouse_path)

## v1.3.10
- Fix error catching for seed feature


## v1.3.9
- implementation of Iceberg append, merge, and insert_overwrite operation and refacto of the existing create and create or replace implementation.
- add method to create dbt snapshots from Iceberg tables
- update README.md


## v1.3.8
- add __version__.py to fix `dbt --version`


## v0.3.7
- improve support for Boto backoff and retry logic

## v0.3.6
- improvement of seed
- add seed_format and seed_mode to configuration

## v0.3.5
- Add error checking for HUDI incremental materializations
- Specify location for tmp table

## v0.3.4

- Add method to create a default location for Iceberg without using final trailing slash.
  The fix will make Iceberg tables readable from query engines like Trino.

## v0.3.3

- Add support for Iceberg table materializion, and iceberg_table_replace materializion

## v0.3.2

- Added default_arguments param for Glue to add custom Glue configuration options.

## v0.3.1

- Include config `full_refresh` flag when materialization is incremental

## v0.3.0
- Updated dependencies to support dbt-core 1.3.0


## v0.2.15

- Force database parameter must be omitted or have the same value as schema  [Github Issue Link](https://github.com/aws-samples/dbt-glue/issues/93)

## v0.2.14

- Fix duplicates when using partitions changes with Hudi/Merge incremental materialization  [Github Issue Link](https://github.com/aws-samples/dbt-glue/issues/90)

## v0.2.12

- Added a function to add an end space in case of single quote at the end of a query. Ex: WHERE column='foo' [Github Issue Link](https://github.com/aws-samples/dbt-glue/issues/87)

## v0.2.11

- [#80](https://github.com/aws-samples/dbt-glue/pull/80): Fix default glue version on documentation
  - Changing default glue version and fixing a typo. [Github Issue Link](https://github.com/aws-samples/dbt-glue/issues/80)
  - Changing on Readme file the pip and python commands by python3 and pip3. This resolves potential issues when python2 is installed too.

## v0.2.1

- [#45](https://github.com/aws-samples/dbt-glue/pull/45): Modified Connection argument for Glue Session and table relation information for incremental mode
  - Modified Connection argument for Glue Session
  - Updated get_relation method to return relation as dict instead of list. [Github Issue Link](https://github.com/aws-samples/dbt-glue/issues/52)
  - Added Conf param for Glue to add custom spark configuration options.
  - Updated glue.sql.sources.partitionOverwriteMode to spark.sql.sources.partitionOverwriteMode to work partition overwrite properly.
- Override default types for STRING from TEXT to STRING<|MERGE_RESOLUTION|>--- conflicted
+++ resolved
@@ -1,6 +1,7 @@
 ## New version
 - Correctly handle EntityNotFound when trying to determine session state, setting state to does not exist instead of STOPPED.
 - Allow spawning new isolated sessions for the models that require different session configuration
+- Added configuration property to allow spark casting of seed column types
 
 ## v1.9.0
 - Allow to load big seed files
@@ -10,12 +11,8 @@
 - Adds a helper function to retrieve the Iceberg catalog namespace from the profile.yaml file.
 - Adds merge_exclude_columns and incremental_predicates features.
 - Drop Python 3.8 support
-<<<<<<< HEAD
-- Added configuration property to allow spark casting of seed column types
-=======
 - Upgrade default Glue version to 5.0
 - Upgrade dependencies: dbt-core 1.9.0 and dbt-spark 1.9.0
->>>>>>> b732d031
 
 ## v1.8.6
 - Fix session provisioning timeout and delay handling
