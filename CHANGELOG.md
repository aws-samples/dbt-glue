## v1.9.2
- Correctly handle EntityNotFound when trying to determine session state, setting state to does not exist instead of STOPPED.
- Allow spawning new isolated sessions for the models that require different session configuration.
- Correctly handle EntityNotFound when listing relations.
- Add configuration property to allow spark casting of seed column types.
- Fix the get_columns_in_relation function error when on_schema_change is specified.
- Upgrade dependencies: dbt-core 1.9.2, dbt-spark 1.9.1, dbt-tests-adapter 1.11.0, mypy 1.15.0, moto 5.0.28, and black 25.1.0.
- Fix the temporary view creation issue when using schema_on_change
- Fix error handling and logging
<<<<<<< HEAD
- Adds update_iceberg_ts column with an add_iceberg_timestamp option.
- Fix missing catalog identifier related issues for Iceberg
=======
- Add update_iceberg_ts column with an add_iceberg_timestamp option.
- Add refresh table when missing columns are detected
>>>>>>> c3056b75

## v1.9.0
- Allow to load big seed files
- Migrates the PySpark code for the Iceberg file format at a macro level, making the impl.py file more readable.
- Fixes the get_columns_in_relation function to work for both Iceberg and non-Iceberg tables without hard-coding the catalog name.
- Fixes the get_location table function to work for both Iceberg and non-Iceberg tables on macOS and Windows.
- Adds a helper function to retrieve the Iceberg catalog namespace from the profile.yaml file.
- Adds merge_exclude_columns and incremental_predicates features.
- Drop Python 3.8 support
- Upgrade default Glue version to 5.0
- Upgrade dependencies: dbt-core 1.9.0 and dbt-spark 1.9.0

## v1.8.6
- Fix session provisioning timeout and delay handling
- Add write options for Delta format
- Add on_schema_change possibility
- Fix table materialization for Delta models
- Change GlueColumn parent from base Column to SparkColumn
- Fix unraised DbtDatabaseError
- Fix get_columns_in_relation function to stop returning additional partition columns
- Fix null values handling in seeds
- Fix exceptions import for FailedToConnectError and ExecutableError
- Fix the case-sensitive comparison on the seed name

## v1.8.1
- Fix typo in README.md
- Fix unit test failure caused by moto 5 upgrade
- Fix pagination bug when listing glue databases and tables
- Fix _create_session_config isolation to prevent overrides between sessions
- Fix tmp table location for the default file_format

## v1.7.2
- Fix the issue that removes double quote unexpectedly
- Add use_arrow as experimental feature to achieve better scalability
- Fix Column bug
- Pick only valid columns from describe relation output

## v1.7.1
- Remove unnecessary parameter for Delta Lake from readme
- Adds limited model contract enforcement
- glue_session_id is automatically created or re-used when user provides it
- Fix iceberg full refresh
- Fix wrong role create db

## v1.7.0
- add compatibility with dbt 1.6
- fixed tests

## v1.6.6
- Replace retry logic with WaiterModel

## v1.6.5
- support Glue Optimistic Locking for Iceberg models

## v1.6.4
- Fix session reuse

## v1.6.3
- Fix unintended session at end
- Fix glue session per model

## v1.6.2
- support Hudi, Delta, Iceberg natively supported in Glue through datalake_format parameter
- upgrade default Glue version to 4.0
- Support delta tables in Athena managed by Lake Formation

## v1.6.1
- adding support for database AWS Lake Formation tag management
- fix the boto3 version to use lakeformation tags
- Fixed msck repair call for Delta non-partitioned tables
- re-use the glue-session to run multiple dbt run commands

## v1.6.0
- adding support for AWS Lake Formation tag management
- adding support for AWS Lake Formation data filtering and row, column, cell level security
- add compatibility with dbt 1.6
- fix Snapshot for Hudi

## v1.5.3
- use session to build client
- enable data skipping using hudi metadata in read path
- enable models to substitute sql with pyspark variables

## v1.5.2
- fix the naming for query execution timeout
- add assumeRole feature for AWS API Call
- fix get response for insert_overwrite issue

## v1.5.1
- Replace delete session per stop session

## v1.5.0
- add compatibility with dbt 1.5
- add multithreading
- add hudi bulk insert shuffle parallelism
- fix hudi snapshots without parameters

## v1.4.23
- run pre_hooks before create tmp table

## v1.4.22
- fix typos in sample_profiles.yml and README.md

## v1.4.21
- add Hudi related extensions #167
- add  add execute_pyspark capability for registering python/pyspark UDFs #163

## v1.4.1
- add compatibility with dbt 1.4.1

## v1.4.0
- add compatibility with dbt 1.4.0

## v1.3.14
- Fix HUDI merge strategy

## v1.3.13
- Fix exception handling for correct DBT report
- Update READEME.md to use Apache Iceberg Connector for AWS Glue v0.14.0

## v1.3.12
- add ability to override any hudi option

## v1.3.11
- add details on Iceberg documentation (provide details on commit locking, catalog alias. Provide least privilege IAM Permission for DynamoDB Commit Locking. Correct typos)
- add customizable DynamoDB table name for Iceberg Commit Locking.
- Refactoring of unused --conf parameter for Iceberg file format (warehouse_path)

## v1.3.10
- Fix error catching for seed feature


## v1.3.9
- implementation of Iceberg append, merge, and insert_overwrite operation and refacto of the existing create and create or replace implementation.
- add method to create dbt snapshots from Iceberg tables
- update README.md


## v1.3.8
- add __version__.py to fix `dbt --version`


## v0.3.7
- improve support for Boto backoff and retry logic

## v0.3.6
- improvement of seed
- add seed_format and seed_mode to configuration

## v0.3.5
- Add error checking for HUDI incremental materializations
- Specify location for tmp table

## v0.3.4

- Add method to create a default location for Iceberg without using final trailing slash.
  The fix will make Iceberg tables readable from query engines like Trino.

## v0.3.3

- Add support for Iceberg table materializion, and iceberg_table_replace materializion

## v0.3.2

- Added default_arguments param for Glue to add custom Glue configuration options.

## v0.3.1

- Include config `full_refresh` flag when materialization is incremental

## v0.3.0
- Updated dependencies to support dbt-core 1.3.0


## v0.2.15

- Force database parameter must be omitted or have the same value as schema  [Github Issue Link](https://github.com/aws-samples/dbt-glue/issues/93)

## v0.2.14

- Fix duplicates when using partitions changes with Hudi/Merge incremental materialization  [Github Issue Link](https://github.com/aws-samples/dbt-glue/issues/90)

## v0.2.12

- Added a function to add an end space in case of single quote at the end of a query. Ex: WHERE column='foo' [Github Issue Link](https://github.com/aws-samples/dbt-glue/issues/87)

## v0.2.11

- [#80](https://github.com/aws-samples/dbt-glue/pull/80): Fix default glue version on documentation
  - Changing default glue version and fixing a typo. [Github Issue Link](https://github.com/aws-samples/dbt-glue/issues/80)
  - Changing on Readme file the pip and python commands by python3 and pip3. This resolves potential issues when python2 is installed too.

## v0.2.1

- [#45](https://github.com/aws-samples/dbt-glue/pull/45): Modified Connection argument for Glue Session and table relation information for incremental mode
  - Modified Connection argument for Glue Session
  - Updated get_relation method to return relation as dict instead of list. [Github Issue Link](https://github.com/aws-samples/dbt-glue/issues/52)
  - Added Conf param for Glue to add custom spark configuration options.
  - Updated glue.sql.sources.partitionOverwriteMode to spark.sql.sources.partitionOverwriteMode to work partition overwrite properly.
- Override default types for STRING from TEXT to STRING<|MERGE_RESOLUTION|>--- conflicted
+++ resolved
@@ -7,13 +7,9 @@
 - Upgrade dependencies: dbt-core 1.9.2, dbt-spark 1.9.1, dbt-tests-adapter 1.11.0, mypy 1.15.0, moto 5.0.28, and black 25.1.0.
 - Fix the temporary view creation issue when using schema_on_change
 - Fix error handling and logging
-<<<<<<< HEAD
-- Adds update_iceberg_ts column with an add_iceberg_timestamp option.
 - Fix missing catalog identifier related issues for Iceberg
-=======
 - Add update_iceberg_ts column with an add_iceberg_timestamp option.
 - Add refresh table when missing columns are detected
->>>>>>> c3056b75
 
 ## v1.9.0
 - Allow to load big seed files
