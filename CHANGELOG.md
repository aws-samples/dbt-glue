--- conflicted
+++ resolved
@@ -1,7 +1,6 @@
-<<<<<<< HEAD
-## v1.6.3
+## v1.6.5
 - support Glue Optimistic Locking for Iceberg models
-=======
+
 ## v1.6.4
 - Fix session reuse
 
@@ -9,7 +8,6 @@
 - Fix unintended session at end
 - Fix glue session per model
 
->>>>>>> 30afa0f8
 ## v1.6.2
 - support Hudi, Delta, Iceberg natively supported in Glue through datalake_format parameter
 - upgrade default Glue version to 4.0
