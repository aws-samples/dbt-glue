<<<<<<< HEAD
## dbt-glue next
 
- Added ability to use Spark temporary views when using iceberg targets instead of physical tables to store intermediate results, by setting model config use_iceberg_temp_views to 'True'
- Added ability to purge iceberg and s3tables underlying data s3 object during drop table when config purge_dropped_iceberg_data is set to 'True' in model config
- Improved unit testing of drop_relation by separating out glue__get_drop_sql and unit testing the output for each condition
- Improved coverage of unit testing for glue__make_target_relation and glue__create_temporary_view
- Separated glue__make_target_relation into utils/make_target_relation.sql so that we could mock this often called macro, allowing us to better unit test macros that call this one

## v1.10.10
=======
## v1.10.11
- Fix duplicate table macro issue in published package (GitHub #608)
- Add test to prevent duplicate macro definitions in future releases
- Improve build process to ensure clean package builds
>>>>>>> 79ba9c40
- Fix issue where including unrelated values in `meta` section would create new sessions when `glue_session_id` is set
- Fix NoneType error in meta configuration handling
- Upgrade dependencies: dbt-core 1.10.11, dbt-spark 1.9.3, moto 5.1.12, mypy 1.18.1.

## v1.10.9
- Allow temporary tables to be created in different schema/database than target model using profile temp-schema variable
- Add experimental Python model support with Iceberg file format (requires AWS Glue 4.0+)
- Add experimental Amazon S3 Tables support with `file_format='s3tables'`
- Upgrade dependencies: dbt-core 1.10.9, dbt-tests-adapter 1.18.0, moto 5.1.10, freezegun 1.5.5.
- Fix merge strategy with schema changes for Iceberg tables

## v1.9.4
- Reduce debug logging
- Fix invalid Spark relation type: iceberg_table
- Fix Iceberg snapshot issue of incorrect DROP VIEW calls
- Upgrade dependencies: dbt-core 1.9.4, dbt-spark 1.9.2, moto 5.1.3.
- Fix schema removal issue from DROP VIEW and get_insert_overwrite_sql strategy

## v1.9.2
- Correctly handle EntityNotFound when trying to determine session state, setting state to does not exist instead of STOPPED.
- Allow spawning new isolated sessions for the models that require different session configuration.
- Correctly handle EntityNotFound when listing relations.
- Add configuration property to allow spark casting of seed column types.
- Fix the get_columns_in_relation function error when on_schema_change is specified.
- Upgrade dependencies: dbt-core 1.9.2, dbt-spark 1.9.1, dbt-tests-adapter 1.11.0, mypy 1.15.0, moto 5.0.28, and black 25.1.0.
- Fix the temporary view creation issue when using schema_on_change
- Fix error handling and logging
- Fix missing catalog identifier related issues for Iceberg
- Add update_iceberg_ts column with an add_iceberg_timestamp option.
- Add refresh table when missing columns are detected
- Fix ALTER TABLE ADD COLUMN returning None

## v1.9.0
- Allow to load big seed files
- Migrates the PySpark code for the Iceberg file format at a macro level, making the impl.py file more readable.
- Fixes the get_columns_in_relation function to work for both Iceberg and non-Iceberg tables without hard-coding the catalog name.
- Fixes the get_location table function to work for both Iceberg and non-Iceberg tables on macOS and Windows.
- Adds a helper function to retrieve the Iceberg catalog namespace from the profile.yaml file.
- Adds merge_exclude_columns and incremental_predicates features.
- Drop Python 3.8 support
- Upgrade default Glue version to 5.0
- Upgrade dependencies: dbt-core 1.9.0 and dbt-spark 1.9.0

## v1.8.6
- Fix session provisioning timeout and delay handling
- Add write options for Delta format
- Add on_schema_change possibility
- Fix table materialization for Delta models
- Change GlueColumn parent from base Column to SparkColumn
- Fix unraised DbtDatabaseError
- Fix get_columns_in_relation function to stop returning additional partition columns
- Fix null values handling in seeds
- Fix exceptions import for FailedToConnectError and ExecutableError
- Fix the case-sensitive comparison on the seed name

## v1.8.1
- Fix typo in README.md
- Fix unit test failure caused by moto 5 upgrade
- Fix pagination bug when listing glue databases and tables
- Fix _create_session_config isolation to prevent overrides between sessions
- Fix tmp table location for the default file_format

## v1.7.2
- Fix the issue that removes double quote unexpectedly
- Add use_arrow as experimental feature to achieve better scalability
- Fix Column bug
- Pick only valid columns from describe relation output

## v1.7.1
- Remove unnecessary parameter for Delta Lake from readme
- Adds limited model contract enforcement
- glue_session_id is automatically created or re-used when user provides it
- Fix iceberg full refresh
- Fix wrong role create db

## v1.7.0
- add compatibility with dbt 1.6
- fixed tests

## v1.6.6
- Replace retry logic with WaiterModel

## v1.6.5
- support Glue Optimistic Locking for Iceberg models

## v1.6.4
- Fix session reuse

## v1.6.3
- Fix unintended session at end
- Fix glue session per model

## v1.6.2
- support Hudi, Delta, Iceberg natively supported in Glue through datalake_format parameter
- upgrade default Glue version to 4.0
- Support delta tables in Athena managed by Lake Formation

## v1.6.1
- adding support for database AWS Lake Formation tag management
- fix the boto3 version to use lakeformation tags
- Fixed msck repair call for Delta non-partitioned tables
- re-use the glue-session to run multiple dbt run commands

## v1.6.0
- adding support for AWS Lake Formation tag management
- adding support for AWS Lake Formation data filtering and row, column, cell level security
- add compatibility with dbt 1.6
- fix Snapshot for Hudi

## v1.5.3
- use session to build client
- enable data skipping using hudi metadata in read path
- enable models to substitute sql with pyspark variables

## v1.5.2
- fix the naming for query execution timeout
- add assumeRole feature for AWS API Call
- fix get response for insert_overwrite issue

## v1.5.1
- Replace delete session per stop session

## v1.5.0
- add compatibility with dbt 1.5
- add multithreading
- add hudi bulk insert shuffle parallelism
- fix hudi snapshots without parameters

## v1.4.23
- run pre_hooks before create tmp table

## v1.4.22
- fix typos in sample_profiles.yml and README.md

## v1.4.21
- add Hudi related extensions #167
- add  add execute_pyspark capability for registering python/pyspark UDFs #163

## v1.4.1
- add compatibility with dbt 1.4.1

## v1.4.0
- add compatibility with dbt 1.4.0

## v1.3.14
- Fix HUDI merge strategy

## v1.3.13
- Fix exception handling for correct DBT report
- Update READEME.md to use Apache Iceberg Connector for AWS Glue v0.14.0

## v1.3.12
- add ability to override any hudi option

## v1.3.11
- add details on Iceberg documentation (provide details on commit locking, catalog alias. Provide least privilege IAM Permission for DynamoDB Commit Locking. Correct typos)
- add customizable DynamoDB table name for Iceberg Commit Locking.
- Refactoring of unused --conf parameter for Iceberg file format (warehouse_path)

## v1.3.10
- Fix error catching for seed feature


## v1.3.9
- implementation of Iceberg append, merge, and insert_overwrite operation and refacto of the existing create and create or replace implementation.
- add method to create dbt snapshots from Iceberg tables
- update README.md


## v1.3.8
- add __version__.py to fix `dbt --version`


## v0.3.7
- improve support for Boto backoff and retry logic

## v0.3.6
- improvement of seed
- add seed_format and seed_mode to configuration

## v0.3.5
- Add error checking for HUDI incremental materializations
- Specify location for tmp table

## v0.3.4

- Add method to create a default location for Iceberg without using final trailing slash.
  The fix will make Iceberg tables readable from query engines like Trino.

## v0.3.3

- Add support for Iceberg table materializion, and iceberg_table_replace materializion

## v0.3.2

- Added default_arguments param for Glue to add custom Glue configuration options.

## v0.3.1

- Include config `full_refresh` flag when materialization is incremental

## v0.3.0
- Updated dependencies to support dbt-core 1.3.0


## v0.2.15

- Force database parameter must be omitted or have the same value as schema  [Github Issue Link](https://github.com/aws-samples/dbt-glue/issues/93)

## v0.2.14

- Fix duplicates when using partitions changes with Hudi/Merge incremental materialization  [Github Issue Link](https://github.com/aws-samples/dbt-glue/issues/90)

## v0.2.12

- Added a function to add an end space in case of single quote at the end of a query. Ex: WHERE column='foo' [Github Issue Link](https://github.com/aws-samples/dbt-glue/issues/87)

## v0.2.11

- [#80](https://github.com/aws-samples/dbt-glue/pull/80): Fix default glue version on documentation
  - Changing default glue version and fixing a typo. [Github Issue Link](https://github.com/aws-samples/dbt-glue/issues/80)
  - Changing on Readme file the pip and python commands by python3 and pip3. This resolves potential issues when python2 is installed too.

## v0.2.1

- [#45](https://github.com/aws-samples/dbt-glue/pull/45): Modified Connection argument for Glue Session and table relation information for incremental mode
  - Modified Connection argument for Glue Session
  - Updated get_relation method to return relation as dict instead of list. [Github Issue Link](https://github.com/aws-samples/dbt-glue/issues/52)
  - Added Conf param for Glue to add custom spark configuration options.
  - Updated glue.sql.sources.partitionOverwriteMode to spark.sql.sources.partitionOverwriteMode to work partition overwrite properly.
- Override default types for STRING from TEXT to STRING
<|MERGE_RESOLUTION|>--- conflicted
+++ resolved
@@ -1,19 +1,14 @@
-<<<<<<< HEAD
 ## dbt-glue next
- 
 - Added ability to use Spark temporary views when using iceberg targets instead of physical tables to store intermediate results, by setting model config use_iceberg_temp_views to 'True'
 - Added ability to purge iceberg and s3tables underlying data s3 object during drop table when config purge_dropped_iceberg_data is set to 'True' in model config
 - Improved unit testing of drop_relation by separating out glue__get_drop_sql and unit testing the output for each condition
 - Improved coverage of unit testing for glue__make_target_relation and glue__create_temporary_view
 - Separated glue__make_target_relation into utils/make_target_relation.sql so that we could mock this often called macro, allowing us to better unit test macros that call this one
 
-## v1.10.10
-=======
 ## v1.10.11
 - Fix duplicate table macro issue in published package (GitHub #608)
 - Add test to prevent duplicate macro definitions in future releases
 - Improve build process to ensure clean package builds
->>>>>>> 79ba9c40
 - Fix issue where including unrelated values in `meta` section would create new sessions when `glue_session_id` is set
 - Fix NoneType error in meta configuration handling
 - Upgrade dependencies: dbt-core 1.10.11, dbt-spark 1.9.3, moto 5.1.12, mypy 1.18.1.
