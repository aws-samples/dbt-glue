## New version
- Correctly handle EntityNotFound when trying to determine session state, setting state to does not exist instead of STOPPED.
- Allow spawning new isolated sessions for the models that require different session configuration.
- Correctly handle EntityNotFound when listing relations.
<<<<<<< HEAD
- Added configuration property to allow spark casting of seed column types.
=======
- Fix the get_columns_in_relation function error when on_schema_change is specified
>>>>>>> a6d9a81f

## v1.9.0
- Allow to load big seed files
- Migrates the PySpark code for the Iceberg file format at a macro level, making the impl.py file more readable.
- Fixes the get_columns_in_relation function to work for both Iceberg and non-Iceberg tables without hard-coding the catalog name.
- Fixes the get_location table function to work for both Iceberg and non-Iceberg tables on macOS and Windows.
- Adds a helper function to retrieve the Iceberg catalog namespace from the profile.yaml file.
- Adds merge_exclude_columns and incremental_predicates features.
- Drop Python 3.8 support
- Upgrade default Glue version to 5.0
- Upgrade dependencies: dbt-core 1.9.0 and dbt-spark 1.9.0

## v1.8.6
- Fix session provisioning timeout and delay handling
- Add write options for Delta format
- Add on_schema_change possibility
- Fix table materialization for Delta models
- Change GlueColumn parent from base Column to SparkColumn
- Fix unraised DbtDatabaseError
- Fix get_columns_in_relation function to stop returning additional partition columns
- Fix null values handling in seeds
- Fix exceptions import for FailedToConnectError and ExecutableError
- Fix the case-sensitive comparison on the seed name

## v1.8.1
- Fix typo in README.md
- Fix unit test failure caused by moto 5 upgrade
- Fix pagination bug when listing glue databases and tables
- Fix _create_session_config isolation to prevent overrides between sessions
- Fix tmp table location for the default file_format

## v1.7.2
- Fix the issue that removes double quote unexpectedly
- Add use_arrow as experimental feature to achieve better scalability
- Fix Column bug
- Pick only valid columns from describe relation output

## v1.7.1
- Remove unnecessary parameter for Delta Lake from readme
- Adds limited model contract enforcement
- glue_session_id is automatically created or re-used when user provides it
- Fix iceberg full refresh
- Fix wrong role create db

## v1.7.0
- add compatibility with dbt 1.6
- fixed tests

## v1.6.6
- Replace retry logic with WaiterModel

## v1.6.5
- support Glue Optimistic Locking for Iceberg models

## v1.6.4
- Fix session reuse

## v1.6.3
- Fix unintended session at end
- Fix glue session per model

## v1.6.2
- support Hudi, Delta, Iceberg natively supported in Glue through datalake_format parameter
- upgrade default Glue version to 4.0
- Support delta tables in Athena managed by Lake Formation

## v1.6.1
- adding support for database AWS Lake Formation tag management
- fix the boto3 version to use lakeformation tags
- Fixed msck repair call for Delta non-partitioned tables
- re-use the glue-session to run multiple dbt run commands

## v1.6.0
- adding support for AWS Lake Formation tag management
- adding support for AWS Lake Formation data filtering and row, column, cell level security
- add compatibility with dbt 1.6
- fix Snapshot for Hudi

## v1.5.3
- use session to build client
- enable data skipping using hudi metadata in read path
- enable models to substitute sql with pyspark variables

## v1.5.2
- fix the naming for query execution timeout
- add assumeRole feature for AWS API Call
- fix get response for insert_overwrite issue

## v1.5.1
- Replace delete session per stop session

## v1.5.0
- add compatibility with dbt 1.5
- add multithreading
- add hudi bulk insert shuffle parallelism
- fix hudi snapshots without parameters

## v1.4.23
- run pre_hooks before create tmp table

## v1.4.22
- fix typos in sample_profiles.yml and README.md

## v1.4.21
- add Hudi related extensions #167
- add  add execute_pyspark capability for registering python/pyspark UDFs #163

## v1.4.1
- add compatibility with dbt 1.4.1

## v1.4.0
- add compatibility with dbt 1.4.0

## v1.3.14
- Fix HUDI merge strategy

## v1.3.13
- Fix exception handling for correct DBT report
- Update READEME.md to use Apache Iceberg Connector for AWS Glue v0.14.0

## v1.3.12
- add ability to override any hudi option

## v1.3.11
- add details on Iceberg documentation (provide details on commit locking, catalog alias. Provide least privilege IAM Permission for DynamoDB Commit Locking. Correct typos)
- add customizable DynamoDB table name for Iceberg Commit Locking.
- Refactoring of unused --conf parameter for Iceberg file format (warehouse_path)

## v1.3.10
- Fix error catching for seed feature


## v1.3.9
- implementation of Iceberg append, merge, and insert_overwrite operation and refacto of the existing create and create or replace implementation.
- add method to create dbt snapshots from Iceberg tables
- update README.md


## v1.3.8
- add __version__.py to fix `dbt --version`


## v0.3.7
- improve support for Boto backoff and retry logic

## v0.3.6
- improvement of seed
- add seed_format and seed_mode to configuration

## v0.3.5
- Add error checking for HUDI incremental materializations
- Specify location for tmp table

## v0.3.4

- Add method to create a default location for Iceberg without using final trailing slash.
  The fix will make Iceberg tables readable from query engines like Trino.

## v0.3.3

- Add support for Iceberg table materializion, and iceberg_table_replace materializion

## v0.3.2

- Added default_arguments param for Glue to add custom Glue configuration options.

## v0.3.1

- Include config `full_refresh` flag when materialization is incremental

## v0.3.0
- Updated dependencies to support dbt-core 1.3.0


## v0.2.15

- Force database parameter must be omitted or have the same value as schema  [Github Issue Link](https://github.com/aws-samples/dbt-glue/issues/93)

## v0.2.14

- Fix duplicates when using partitions changes with Hudi/Merge incremental materialization  [Github Issue Link](https://github.com/aws-samples/dbt-glue/issues/90)

## v0.2.12

- Added a function to add an end space in case of single quote at the end of a query. Ex: WHERE column='foo' [Github Issue Link](https://github.com/aws-samples/dbt-glue/issues/87)

## v0.2.11

- [#80](https://github.com/aws-samples/dbt-glue/pull/80): Fix default glue version on documentation
  - Changing default glue version and fixing a typo. [Github Issue Link](https://github.com/aws-samples/dbt-glue/issues/80)
  - Changing on Readme file the pip and python commands by python3 and pip3. This resolves potential issues when python2 is installed too.

## v0.2.1

- [#45](https://github.com/aws-samples/dbt-glue/pull/45): Modified Connection argument for Glue Session and table relation information for incremental mode
  - Modified Connection argument for Glue Session
  - Updated get_relation method to return relation as dict instead of list. [Github Issue Link](https://github.com/aws-samples/dbt-glue/issues/52)
  - Added Conf param for Glue to add custom spark configuration options.
  - Updated glue.sql.sources.partitionOverwriteMode to spark.sql.sources.partitionOverwriteMode to work partition overwrite properly.
- Override default types for STRING from TEXT to STRING<|MERGE_RESOLUTION|>--- conflicted
+++ resolved
@@ -2,11 +2,8 @@
 - Correctly handle EntityNotFound when trying to determine session state, setting state to does not exist instead of STOPPED.
 - Allow spawning new isolated sessions for the models that require different session configuration.
 - Correctly handle EntityNotFound when listing relations.
-<<<<<<< HEAD
 - Added configuration property to allow spark casting of seed column types.
-=======
 - Fix the get_columns_in_relation function error when on_schema_change is specified
->>>>>>> a6d9a81f
 
 ## v1.9.0
 - Allow to load big seed files
