--- conflicted
+++ resolved
@@ -2,11 +2,8 @@
 - Allow temporary tables to be created in different schema/database than target model using profile temp-schema variable
 - Add experimental Python model support with Iceberg file format (requires AWS Glue 4.0+)
 - Add experimental Amazon S3 Tables support with `file_format='s3tables'`
-<<<<<<< HEAD
 - Upgrade dependencies: dbt-core 1.10.9, dbt-tests-adapter 1.18.0, moto 5.1.10, freezegun 1.5.5.
-=======
 - Fix merge strategy with schema changes for Iceberg tables
->>>>>>> 1c3fee36
 
 ## v1.9.4
 - Reduce debug logging
