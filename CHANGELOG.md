--- conflicted
+++ resolved
@@ -5,11 +5,8 @@
 - Added configuration property to allow spark casting of seed column types.
 - Fix the get_columns_in_relation function error when on_schema_change is specified.
 - Upgrade dependencies: dbt-core 1.9.2, dbt-spark 1.9.1, dbt-tests-adapter 1.11.0, mypy 1.15.0, moto 5.0.28, and black 25.1.0.
-<<<<<<< HEAD
 - Fix the temporary view creation issue when using schema_on_change
-=======
 - Fix error handling and logging
->>>>>>> 5c8750ef
 
 ## v1.9.0
 - Allow to load big seed files
