## dbt-glue 1.0.0 (Release TBD)

<<<<<<< HEAD
## v1.3.91
- add details on Iceberg documentation (provide details on commit locking, catalog alias. Provide least privilege IAM Permission for DynamoDB Commit Locking. Correct typos)
- add customizable DynamoDB table name for Iceberg Commit Locking.
- Refactoring of unused --conf parameter for Iceberg file format (warehouse_path)
=======
## v1.3.10
- Fix error catching for seed feature
>>>>>>> c844576c

## v1.3.9
- implementation of Iceberg append, merge, and insert_overwrite operation and refacto of the existing create and create or replace implementation.
- add method to create dbt snapshots from Iceberg tables
- update README.md


## v1.3.8
- add __version__.py to fix `dbt --version`


## v0.3.7
- improve support for Boto backoff and retry logic

## v0.3.6
- improvement of seed
- add seed_format and seed_mode to configuration

## v0.3.5
- Add error checking for HUDI incremental materializations
- Specify location for tmp table

## v0.3.4

- Add method to create a default location for Iceberg without using final trailing slash.
  The fix will make Iceberg tables readable from query engines like Trino.

## v0.3.3

- Add support for Iceberg table materializion, and iceberg_table_replace materializion

## v0.3.2

- Added default_arguments param for Glue to add custom Glue configuration options. 

## v0.3.1 

- Include config `full_refresh` flag when materialization is incremental

## v0.3.0
- Updated dependencies to support dbt-core 1.3.0


## v0.2.15

- Force database parameter must be omitted or have the same value as schema  [Github Issue Link](https://github.com/aws-samples/dbt-glue/issues/93)

## v0.2.14

- Fix duplicates when using partitions changes with Hudi/Merge incremental materialization  [Github Issue Link](https://github.com/aws-samples/dbt-glue/issues/90)

## v0.2.12

- Added a function to add an end space in case of single quote at the end of a query. Ex: WHERE column='foo' [Github Issue Link](https://github.com/aws-samples/dbt-glue/issues/87)

## v0.2.11

- [#80](https://github.com/aws-samples/dbt-glue/pull/80): Fix default glue version on documentation
  - Changing default glue version and fixing a typo. [Github Issue Link](https://github.com/aws-samples/dbt-glue/issues/80)
  - Changing on Readme file the pip and python commands by python3 and pip3. This resolves potential issues when python2 is installed too.

## v0.2.1

- [#45](https://github.com/aws-samples/dbt-glue/pull/45): Modified Connection argument for Glue Session and table relation information for incremental mode
  - Modified Connection argument for Glue Session
  - Updated get_relation method to return relation as dict instead of list. [Github Issue Link](https://github.com/aws-samples/dbt-glue/issues/52)
  - Added Conf param for Glue to add custom spark configuration options.
  - Updated glue.sql.sources.partitionOverwriteMode to spark.sql.sources.partitionOverwriteMode to work partition overwrite properly.
- Override default types for STRING from TEXT to STRING<|MERGE_RESOLUTION|>--- conflicted
+++ resolved
@@ -1,14 +1,13 @@
 ## dbt-glue 1.0.0 (Release TBD)
 
-<<<<<<< HEAD
-## v1.3.91
+## v1.3.11
 - add details on Iceberg documentation (provide details on commit locking, catalog alias. Provide least privilege IAM Permission for DynamoDB Commit Locking. Correct typos)
 - add customizable DynamoDB table name for Iceberg Commit Locking.
 - Refactoring of unused --conf parameter for Iceberg file format (warehouse_path)
-=======
+
 ## v1.3.10
 - Fix error catching for seed feature
->>>>>>> c844576c
+
 
 ## v1.3.9
 - implementation of Iceberg append, merge, and insert_overwrite operation and refacto of the existing create and create or replace implementation.
