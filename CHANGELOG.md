--- conflicted
+++ resolved
@@ -1,9 +1,6 @@
 ## New version
-<<<<<<< HEAD
+- Allow to load big seed files
 - Add a configuration to disable the adding ot the hard-coded update_iceberg_ts column when using merge incremental strategy with iceberg.
-=======
-- Allow to load big seed files
->>>>>>> abf8c529
 
 ## v1.8.6
 - Fix session provisioning timeout and delay handling
