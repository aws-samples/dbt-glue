from typing import Any, Dict, Optional
import unittest
from unittest import mock
from unittest.mock import Mock
import pytest
from multiprocessing import get_context
import agate.data_types
from botocore.client import BaseClient
from moto import mock_aws
import boto3

import agate
from dbt.config import RuntimeConfig

import dbt.flags as flags
from dbt.adapters.glue import GlueAdapter
from dbt.adapters.glue.gluedbapi import GlueConnection
from dbt.adapters.glue.relation import SparkRelation
<<<<<<< HEAD
from dbt.adapters.glue.impl import ColumnCsvMappingStrategy
from dbt_common.clients import agate_helper
=======
from dbt.adapters.contracts.relation import RelationConfig
>>>>>>> 690f1581
from tests.util import config_from_parts_or_dicts
from .util import MockAWSService


class TestGlueAdapter(unittest.TestCase):
    def setUp(self):
        flags.STRICT_MODE = False

        self.project_cfg = {
            "name": "X",
            "version": "0.1",
            "profile": "test",
            "project-root": "/tmp/dbt/does-not-exist",
            "quoting": {
                "identifier": False,
                "schema": False,
            },
            "config-version": 2,
        }

        self.profile_cfg = {
            "outputs": {
                "test": {
                    "type": "glue",
                    "role_arn": "arn:aws:iam::123456789101:role/GlueInteractiveSessionRole",
                    "region": "us-east-1",
                    "workers": 2,
                    "worker_type": "G.1X",
                    "location": "path_to_location/",
                    "schema": "dbt_unit_test_01",
                    "database": "dbt_unit_test_01",
                    "use_interactive_session_role_for_api_calls": False,
                    "custom_iceberg_catalog_namespace": "custom_iceberg_catalog",
                }
            },
            "target": "test",
        }

    def _get_config(self, **kwargs: Any) -> RuntimeConfig:
        for key, val in kwargs.items():
            self.profile_cfg["outputs"]["test"][key] = val

        return config_from_parts_or_dicts(self.project_cfg, self.profile_cfg)

    def test_glue_connection(self):
        config = self._get_config()
        adapter = GlueAdapter(config, get_context("spawn"))

        with mock.patch("dbt.adapters.glue.connections.open"):
            connection = adapter.acquire_connection("dummy")
            glueSession: GlueConnection = connection.handle  # trigger lazy-load

            self.assertEqual(connection.state, "open")
            self.assertEqual(connection.type, "glue")
            self.assertEqual(connection.credentials.schema, "dbt_unit_test_01")
            self.assertIsNotNone(connection.handle)
            self.assertIsInstance(glueSession.client, BaseClient)

    @mock_aws
    def test_get_table_type(self):
        config = self._get_config()
        adapter = GlueAdapter(config, get_context("spawn"))

        database_name = "dbt_unit_test_01"
        table_name = "test_table"
        mock_aws_service = MockAWSService()
        mock_aws_service.create_database(name=database_name)
        mock_aws_service.create_iceberg_table(table_name=table_name, database_name=database_name)
        target_relation = SparkRelation.create(
            schema=database_name,
            identifier=table_name,
        )
        with mock.patch("dbt.adapters.glue.connections.open"):
            connection = adapter.acquire_connection("dummy")
            connection.handle  # trigger lazy-load
            self.assertEqual(adapter.get_table_type(target_relation), "iceberg_table")

    def test_create_csv_table_slices_big_datasets(self):
        config = self._get_config()
        adapter = GlueAdapter(config, get_context("spawn"))
        model = {"name": "mock_model", "schema": "mock_schema"}
        session_mock = Mock()
        adapter.get_connection = lambda: (session_mock, "mock_client")
        test_table = agate.Table(
            [(f"mock_value_{i}", f"other_mock_value_{i}") for i in range(2000)], column_names=["value", "other_value"]
        )
        adapter.create_csv_table(model, test_table)

        # test table is between 120000 and 180000 characters so it should be split three times (max chunk is 60000)
        self.assertEqual(session_mock.cursor().execute.call_count, 3)

    def test_get_location(self):
        config = self._get_config()
        adapter = GlueAdapter(config, get_context("spawn"))
        relation = SparkRelation.create(
            schema="some_database",
            identifier="some_table",
        )
        with mock.patch("dbt.adapters.glue.connections.open"):
            connection = adapter.acquire_connection("dummy")
            connection.handle  # trigger lazy-load
            self.assertEqual(adapter.get_location(relation), "LOCATION 'path_to_location/some_database/some_table'")

    def test_get_custom_iceberg_catalog_namespace(self):
        config = self._get_config()
        adapter = GlueAdapter(config, get_context("spawn"))
        with mock.patch("dbt.adapters.glue.connections.open"):
            connection = adapter.acquire_connection("dummy")
            connection.handle  # trigger lazy-load
            self.assertEqual(adapter.get_custom_iceberg_catalog_namespace(), "custom_iceberg_catalog")

<<<<<<< HEAD
    def test_create_csv_table_provides_schema_and_casts_when_spark_seed_cast_is_enabled(self):
        config = self._get_config()
        config.credentials.enable_spark_seed_casting = True
        adapter = GlueAdapter(config, get_context("spawn"))
        csv_chunks = [{"test_column_double": "1.2345", "test_column_str": "test"}]
        model = {
            "name": "mock_model",
            "schema": "mock_schema",
            "config": {"column_types": {"test_column_double": "double", "test_column_str": "string"}},
        }
        column_mappings = [
            ColumnCsvMappingStrategy("test_column_double", "string", "double"),
            ColumnCsvMappingStrategy("test_column_str", "string", "string"),
        ]
        code = adapter._map_csv_chunks_to_code(csv_chunks, config, model, "True", column_mappings)
        self.assertIn('spark.createDataFrame(csv, "test_column_double: string, test_column_str: string")', code[0])
        self.assertIn(
            'df = df.selectExpr("cast(test_column_double as double) as test_column_double", '
            + '"cast(test_column_str as string) as test_column_str")',
            code[0],
        )

    def test_create_csv_table_doesnt_provide_schema_when_spark_seed_cast_is_disabled(self):
        config = self._get_config()
        config.credentials.enable_spark_seed_casting = False
        adapter = GlueAdapter(config, get_context("spawn"))
        csv_chunks = [{"test_column": "1.2345"}]
        model = {"name": "mock_model", "schema": "mock_schema"}
        column_mappings = [ColumnCsvMappingStrategy("test_column", agate.data_types.Text, "double")]
        code = adapter._map_csv_chunks_to_code(csv_chunks, config, model, "True", column_mappings)
        self.assertIn("spark.createDataFrame(csv)", code[0])


class TestCsvMappingStrategy:
    @pytest.mark.parametrize(
        "agate_type,specified_type,expected_schema_type,expected_cast_type",
        [
            ("timestamp", None, "string", "timestamp"),
            ("double", None, "double", "double"),
            ("bigint", None, "double", "bigint"),
            ("boolean", None, "boolean", "boolean"),
            ("date", None, "string", "date"),
            ("timestamp", None, "string", "timestamp"),
            ("string", None, "string", "string"),
            ("string", "double", "string", "double"),
        ],
        ids=[
            "test isodatetime cast",
            "test number cast",
            "test integer cast",
            "test boolean cast",
            "test date cast",
            "test datetime cast",
            "test text cast",
            "test specified cast",
        ],
    )
    def test_mapping_strategy_provides_proper_mappings(
        self, agate_type, specified_type, expected_schema_type, expected_cast_type
    ):
        column_mapping = ColumnCsvMappingStrategy("test_column", agate_type, specified_type)
        assert column_mapping.as_schema_value() == expected_schema_type
        assert column_mapping.as_cast_value() == expected_cast_type

    def test_from_model_builds_column_mappings(self):
        expected_column_names = ["col_int", "col_str", "col_date", "col_specific"]
        expected_converted_agate_types = [
            "bigint",
            "string",
            "date",
            "string",
        ]
        expected_specified_types = [None, None, None, "double"]
        agate_table = agate.Table(
            [(111, "str_val", "2024-01-01", "1.234")],
            column_names=expected_column_names,
            column_types=[
            agate.data_types.Number(),
            agate.data_types.Text(),
            agate.data_types.Date(),
            agate.data_types.Text(),
        ],
        )
        model = {"name": "mock_model", "config": {"column_types": {"col_specific": "double"}}}
        mappings = ColumnCsvMappingStrategy.from_model(model, agate_table)
        assert expected_column_names == [mapping.column_name for mapping in mappings]
        assert expected_converted_agate_types == [mapping.converted_agate_type for mapping in mappings]
        assert expected_specified_types == [mapping.specified_type for mapping in mappings]
=======
    @mock_aws
    def test_when_database_not_exists_list_relations_without_caching_returns_empty_array(self):
        config = self._get_config()
        adapter = GlueAdapter(config, get_context("spawn"))
        adapter.get_connection = lambda : (None, boto3.client("glue", region_name="us-east-1"))
        relation = Mock(SparkRelation)
        relation.schema = 'mockdb'
        actual = adapter.list_relations_without_caching(relation)
        self.assertEqual([],actual)

    @mock_aws
    def test_list_relations_returns_database_tables(self):
        config = self._get_config()
        glue_client = boto3.client("glue", region_name="us-east-1")

        # Prepare database tables
        database_name = 'mockdb'
        table_names = ['table1', 'table2', 'table3']
        glue_client.create_database(DatabaseInput={"Name":database_name})
        for table_name in table_names:
            glue_client.create_table(DatabaseName=database_name,TableInput={"Name":table_name})
        expected = [(database_name, table_name) for table_name in table_names]

        # Prepare adapter for test
        adapter = GlueAdapter(config, get_context("spawn"))
        adapter.get_connection = lambda : (None, glue_client)
        relation = Mock(SparkRelation)
        relation.schema = database_name

        relations = adapter.list_relations_without_caching(relation)

        actual = [(relation.path.schema, relation.path.identifier) for relation in relations]
        self.assertCountEqual(expected,actual)
>>>>>>> 690f1581
<|MERGE_RESOLUTION|>--- conflicted
+++ resolved
@@ -16,12 +16,9 @@
 from dbt.adapters.glue import GlueAdapter
 from dbt.adapters.glue.gluedbapi import GlueConnection
 from dbt.adapters.glue.relation import SparkRelation
-<<<<<<< HEAD
 from dbt.adapters.glue.impl import ColumnCsvMappingStrategy
 from dbt_common.clients import agate_helper
-=======
 from dbt.adapters.contracts.relation import RelationConfig
->>>>>>> 690f1581
 from tests.util import config_from_parts_or_dicts
 from .util import MockAWSService
 
@@ -133,7 +130,6 @@
             connection.handle  # trigger lazy-load
             self.assertEqual(adapter.get_custom_iceberg_catalog_namespace(), "custom_iceberg_catalog")
 
-<<<<<<< HEAD
     def test_create_csv_table_provides_schema_and_casts_when_spark_seed_cast_is_enabled(self):
         config = self._get_config()
         config.credentials.enable_spark_seed_casting = True
@@ -165,6 +161,40 @@
         column_mappings = [ColumnCsvMappingStrategy("test_column", agate.data_types.Text, "double")]
         code = adapter._map_csv_chunks_to_code(csv_chunks, config, model, "True", column_mappings)
         self.assertIn("spark.createDataFrame(csv)", code[0])
+
+    @mock_aws
+    def test_when_database_not_exists_list_relations_without_caching_returns_empty_array(self):
+        config = self._get_config()
+        adapter = GlueAdapter(config, get_context("spawn"))
+        adapter.get_connection = lambda : (None, boto3.client("glue", region_name="us-east-1"))
+        relation = Mock(SparkRelation)
+        relation.schema = 'mockdb'
+        actual = adapter.list_relations_without_caching(relation)
+        self.assertEqual([],actual)
+
+    @mock_aws
+    def test_list_relations_returns_database_tables(self):
+        config = self._get_config()
+        glue_client = boto3.client("glue", region_name="us-east-1")
+
+        # Prepare database tables
+        database_name = 'mockdb'
+        table_names = ['table1', 'table2', 'table3']
+        glue_client.create_database(DatabaseInput={"Name":database_name})
+        for table_name in table_names:
+            glue_client.create_table(DatabaseName=database_name,TableInput={"Name":table_name})
+        expected = [(database_name, table_name) for table_name in table_names]
+
+        # Prepare adapter for test
+        adapter = GlueAdapter(config, get_context("spawn"))
+        adapter.get_connection = lambda : (None, glue_client)
+        relation = Mock(SparkRelation)
+        relation.schema = database_name
+
+        relations = adapter.list_relations_without_caching(relation)
+
+        actual = [(relation.path.schema, relation.path.identifier) for relation in relations]
+        self.assertCountEqual(expected,actual)
 
 
 class TestCsvMappingStrategy:
@@ -221,39 +251,4 @@
         mappings = ColumnCsvMappingStrategy.from_model(model, agate_table)
         assert expected_column_names == [mapping.column_name for mapping in mappings]
         assert expected_converted_agate_types == [mapping.converted_agate_type for mapping in mappings]
-        assert expected_specified_types == [mapping.specified_type for mapping in mappings]
-=======
-    @mock_aws
-    def test_when_database_not_exists_list_relations_without_caching_returns_empty_array(self):
-        config = self._get_config()
-        adapter = GlueAdapter(config, get_context("spawn"))
-        adapter.get_connection = lambda : (None, boto3.client("glue", region_name="us-east-1"))
-        relation = Mock(SparkRelation)
-        relation.schema = 'mockdb'
-        actual = adapter.list_relations_without_caching(relation)
-        self.assertEqual([],actual)
-
-    @mock_aws
-    def test_list_relations_returns_database_tables(self):
-        config = self._get_config()
-        glue_client = boto3.client("glue", region_name="us-east-1")
-
-        # Prepare database tables
-        database_name = 'mockdb'
-        table_names = ['table1', 'table2', 'table3']
-        glue_client.create_database(DatabaseInput={"Name":database_name})
-        for table_name in table_names:
-            glue_client.create_table(DatabaseName=database_name,TableInput={"Name":table_name})
-        expected = [(database_name, table_name) for table_name in table_names]
-
-        # Prepare adapter for test
-        adapter = GlueAdapter(config, get_context("spawn"))
-        adapter.get_connection = lambda : (None, glue_client)
-        relation = Mock(SparkRelation)
-        relation.schema = database_name
-
-        relations = adapter.list_relations_without_caching(relation)
-
-        actual = [(relation.path.schema, relation.path.identifier) for relation in relations]
-        self.assertCountEqual(expected,actual)
->>>>>>> 690f1581
+        assert expected_specified_types == [mapping.specified_type for mapping in mappings]