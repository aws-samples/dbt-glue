<p align="center">
  <img src="/etc/dbt-logo-full.svg" alt="dbt logo" width="500"/>
</p>

**[dbt](https://www.getdbt.com/)** enables data analysts and engineers to transform their data using the same practices that software engineers use to build applications.
dbt is the T in ELT. Organize, cleanse, denormalize, filter, rename, and pre-aggregate the raw data in your warehouse so that it's ready for analysis.

# dbt-glue

The `dbt-glue` package implements the [dbt adapter](https://docs.getdbt.com/docs/contributing/building-a-new-adapter) protocol for AWS Glue's Spark engine. 
It supports running dbt against Spark, through the new Glue Interactive Sessions API.

To learn how to deploy a data pipeline in your modern data platform using the `dbt-glue` adapter, please read the following blog post: [Build your data pipeline in your AWS modern data platform using AWS Lake Formation, AWS Glue, and dbt Core](https://aws.amazon.com/blogs/big-data/build-your-data-pipeline-in-your-aws-modern-data-platform-using-aws-lake-formation-aws-glue-and-dbt-core/)

## Installation

The package can be installed from PyPI with:

```bash
$ pip3 install dbt-glue
```
For further (and more likely up-to-date) info, see the [README](https://github.com/aws-samples/dbt-glue#readme)


## Connection Methods


### Configuring your AWS profile for Glue Interactive Session
There are two IAM principals used with interactive sessions.
- Client principal: The princpal (either user or role) calling the AWS APIs (Glue, Lake Formation, Interactive Sessions)
from the local client. This is the principal configured in the AWS CLI and likely the same.
- Service role: The IAM role that AWS Glue uses to execute your session. This is the same as AWS Glue
ETL.

Read [this documentation](https://docs.aws.amazon.com/glue/latest/dg/glue-is-security.html) to configure these principals.

You will find bellow a least privileged policy to enjoy all features of **`dbt-glue`** adapter.

Please to update variables between **`<>`**, here are explanations of these arguments:

|Args	|Description	| 
|---|---|
|region|The region where your Glue database is stored |
|AWS Account|The AWS account where you run your pipeline|
|dbt output database|The database updated by dbt (this is the schema configured in the profile.yml of your dbt environment)|
|dbt source database|All databases used as source|
|dbt output bucket|The bucket name where the data will be generate dbt (the location configured in the profile.yml of your dbt environment)|
|dbt source bucket|The bucket name of source databases (if they are not managed by Lake Formation)|

```yaml
{
    "Version": "2012-10-17",
    "Statement": [
        {
            "Sid": "Read_and_write_databases",
            "Action": [
                "glue:SearchTables",
                "glue:BatchCreatePartition",
                "glue:CreatePartitionIndex",
                "glue:DeleteDatabase",
                "glue:GetTableVersions",
                "glue:GetPartitions",
                "glue:DeleteTableVersion",
                "glue:UpdateTable",
                "glue:DeleteTable",
                "glue:DeletePartitionIndex",
                "glue:GetTableVersion",
                "glue:UpdateColumnStatisticsForTable",
                "glue:CreatePartition",
                "glue:UpdateDatabase",
                "glue:CreateTable",
                "glue:GetTables",
                "glue:GetDatabases",
                "glue:GetTable",
                "glue:GetDatabase",
                "glue:GetPartition",
                "glue:UpdateColumnStatisticsForPartition",
                "glue:CreateDatabase",
                "glue:BatchDeleteTableVersion",
                "glue:BatchDeleteTable",
                "glue:DeletePartition",
                "glue:GetUserDefinedFunctions",
                "lakeformation:ListResources",
                "lakeformation:BatchGrantPermissions",
                "lakeformation:ListPermissions"
            ],
            "Resource": [
                "arn:aws:glue:<region>:<AWS Account>:catalog",
                "arn:aws:glue:<region>:<AWS Account>:table/<dbt output database>/*",
                "arn:aws:glue:<region>:<AWS Account>:database/<dbt output database>"
            ],
            "Effect": "Allow"
        },
        {
            "Sid": "Read_only_databases",
            "Action": [
                "glue:SearchTables",
                "glue:GetTableVersions",
                "glue:GetPartitions",
                "glue:GetTableVersion",
                "glue:GetTables",
                "glue:GetDatabases",
                "glue:GetTable",
                "glue:GetDatabase",
                "glue:GetPartition",
                "lakeformation:ListResources",
                "lakeformation:ListPermissions"
            ],
            "Resource": [
                "arn:aws:glue:<region>:<AWS Account>:table/<dbt source database>/*",
                "arn:aws:glue:<region>:<AWS Account>:database/<dbt source database>",
                "arn:aws:glue:<region>:<AWS Account>:database/default",
                "arn:aws:glue:<region>:<AWS Account>:database/global_temp"
            ],
            "Effect": "Allow"
        },
        {
            "Sid": "Storage_all_buckets",
            "Action": [
                "s3:GetBucketLocation",
                "s3:ListBucket"
            ],
            "Resource": [
                "arn:aws:s3:::<dbt output bucket>",
                "arn:aws:s3:::<dbt source bucket>"
            ],
            "Effect": "Allow"
        },
        {
            "Sid": "Read_and_write_buckets",
            "Action": [
                "s3:PutObject",
                "s3:PutObjectAcl",
                "s3:GetObject",
                "s3:DeleteObject"
            ],
            "Resource": [
                "arn:aws:s3:::<dbt output bucket>"
            ],
            "Effect": "Allow"
        },
        {
            "Sid": "Read_only_buckets",
            "Action": [
                "s3:GetObject"
            ],
            "Resource": [
                "arn:aws:s3:::<dbt source bucket>"
            ],
            "Effect": "Allow"
        }
    ]
}
```

### Configuration of the local environment

Because **`dbt`** and **`dbt-glue`** adapter are compatible with Python versions 3.7, 3.8, and 3.9, check the version of Python:

```bash
$ python3 --version
```

Configure a Python virtual environment to isolate package version and code dependencies:

```bash
$ sudo yum install git
$ python3 -m venv dbt_venv
$ source dbt_venv/bin/activate
$ python3 -m pip install --upgrade pip
```

Configure the last version of AWS CLI

```bash
$ curl "https://awscli.amazonaws.com/awscli-exe-linux-x86_64.zip" -o "awscliv2.zip"
$ unzip awscliv2.zip
$ sudo ./aws/install
```

Install boto3 package

```bash
$ sudo yum install gcc krb5-devel.x86_64 python3-devel.x86_64 -y
$ pip3 install —upgrade boto3
```

Install the package:

```bash
$ pip3 install dbt-glue
```

### Example config

```yml
type: glue
query-comment: This is a glue dbt example
role_arn: arn:aws:iam::1234567890:role/GlueInteractiveSessionRole
region: us-east-1
workers: 2
worker_type: G.1X
idle_timeout: 10
schema: "dbt_demo"
session_provisioning_timeout_in_seconds: 120
location: "s3://dbt_demo_bucket/dbt_demo_data"
```

The table below describes all the options.

|Option	| Description	                                                                                                                           | Mandatory |
|---|----------------------------------------------------------------------------------------------------------------------------------------|---|
|project_name	| The dbt project name. This must be the same as the one configured in the dbt project.	                                                 |yes|
|type	| The driver to use.	                                                                                                                    |yes|
|query-comment	| A string to inject as a comment in each query that dbt runs. 	                                                                         |no|
|role_arn	| The ARN of the glue interactive session IAM role.	                                               |yes|
|region	| The AWS Region were you run the data pipeline.	                                                                                        |yes|
|workers	| The number of workers of a defined workerType that are allocated when a job runs.	                                                     |yes|
|worker_type	| The type of predefined worker that is allocated when a job runs. Accepts a value of Standard, G.1X, or G.2X.	                          |yes|
|schema	| The schema used to organize data stored in Amazon S3.Additionally, is the database in AWS Lake Formation that stores metadata tables in the Data Catalog.	                                              |yes|
|session_provisioning_timeout_in_seconds | The timeout in seconds for AWS Glue interactive session provisioning.	                                                                |yes|
|location	| The Amazon S3 location of your target data.	                                                                                           |yes|
|query_timeout_in_seconds	| The timeout in seconds for a signle query. Default is 300                                                                              |no|
|idle_timeout	| The AWS Glue session idle timeout in minutes. (The session stops after being idle for the specified amount of time)	                  |no|
|glue_version	| The version of AWS Glue for this session to use. Currently, the only valid options are 2.0 and 3.0. The default value is 3.0.	         |no|
|security_configuration	| The security configuration to use with this session.	                                                                                  |no|
|connections	| A comma-separated list of connections to use in the session.	                                                                          |no|
|conf	| Specific configuration used at the startup of the Glue Interactive Session (arg --conf)	                                               |no|
|extra_py_files	| Extra python Libs that can be used by the interactive session.                                                                         |no|
|delta_athena_prefix	| A prefix used to create Athena compatible tables for Delta tables	(if not specified, then no Athena compatible table will be created)  |no|
|tags	| The map of key value pairs (tags) belonging to the session. Ex: `KeyName1=Value1,KeyName2=Value2`  |no|
|default_arguments	| The map of key value pairs parameters belonging to the session. More information on [Job parameters used by AWS Glue](https://docs.aws.amazon.com/glue/latest/dg/aws-glue-programming-etl-glue-arguments.html). Ex: `--enable-continuous-cloudwatch-log=true,--enable-continuous-log-filter=true`  |no|

## Configs

### Configuring tables

When materializing a model as `table`, you may include several optional configs that are specific to the dbt-spark plugin, in addition to the standard [model configs](model-configs).

| Option  | Description                                        | Required?               | Example                  |
|---------|----------------------------------------------------|-------------------------|--------------------------|
| file_format | The file format to use when creating tables (`parquet`, `csv`, `json`, `text`, `jdbc` or `orc`). | Optional | `parquet`|
| partition_by  | Partition the created table by the specified columns. A directory is created for each partition. | Optional                | `date_day`              |
| clustered_by  | Each partition in the created table will be split into a fixed number of buckets by the specified columns. | Optional               | `country_code`              |
| buckets  | The number of buckets to create while clustering | Required if `clustered_by` is specified                | `8`              |
| custom_location  | By default, the adapter will store your data in the following path: `location path`/`schema`/`table`. If you don't want to follow that default behaviour, you can use this parameter to set your own custom location on S3 | No | `s3://mycustombucket/mycustompath`              |

## Incremental models

dbt seeks to offer useful and intuitive modeling abstractions by means of its built-in configurations and materializations.

For that reason, the dbt-glue plugin leans heavily on the [`incremental_strategy` config](configuring-incremental-models#about-incremental_strategy). This config tells the incremental materialization how to build models in runs beyond their first. It can be set to one of three values:
 - **`append`** (default): Insert new records without updating or overwriting any existing data.
 - **`insert_overwrite`**: If `partition_by` is specified, overwrite partitions in the table with new data. If no `partition_by` is specified, overwrite the entire table with new data.
 - **`merge`** (Apache Hudi only): Match records based on a `unique_key`; update old records, insert new ones. (If no `unique_key` is specified, all new data is inserted, similar to `append`.)
 
Each of these strategies has its pros and cons, which we'll discuss below. As with any model config, `incremental_strategy` may be specified in `dbt_project.yml` or within a model file's `config()` block.

**Notes:**
The default strategie is **`insert_overwrite`**

### The `append` strategy

Following the `append` strategy, dbt will perform an `insert into` statement with all new data. The appeal of this strategy is that it is straightforward and functional across all platforms, file types, connection methods, and Apache Spark versions. However, this strategy _cannot_ update, overwrite, or delete existing data, so it is likely to insert duplicate records for many data sources.

#### Source code
```sql
{{ config(
    materialized='incremental',
    incremental_strategy='append',
) }}

--  All rows returned by this query will be appended to the existing table

select * from {{ ref('events') }}
{% if is_incremental() %}
  where event_ts > (select max(event_ts) from {{ this }})
{% endif %}
```
#### Run Code
```sql
create temporary view spark_incremental__dbt_tmp as

    select * from analytics.events

    where event_ts >= (select max(event_ts) from {{ this }})

;

insert into table analytics.spark_incremental
    select `date_day`, `users` from spark_incremental__dbt_tmp
```

### The `insert_overwrite` strategy

This strategy is most effective when specified alongside a `partition_by` clause in your model config. dbt will run an [atomic `insert overwrite` statement](https://spark.apache.org/docs/latest/sql-ref-syntax-dml-insert-overwrite-table.html) that dynamically replaces all partitions included in your query. Be sure to re-select _all_ of the relevant data for a partition when using this incremental strategy.

If no `partition_by` is specified, then the `insert_overwrite` strategy will atomically replace all contents of the table, overriding all existing data with only the new records. The column schema of the table remains the same, however. This can be desirable in some limited circumstances, since it minimizes downtime while the table contents are overwritten. The operation is comparable to running `truncate` + `insert` on other databases. For atomic replacement of Delta-formatted tables, use the `table` materialization (which runs `create or replace`) instead.

#### Source Code
```sql
{{ config(
    materialized='incremental',
    partition_by=['date_day'],
    file_format='parquet'
) }}

/*
  Every partition returned by this query will be overwritten
  when this model runs
*/

with new_events as (

    select * from {{ ref('events') }}

    {% if is_incremental() %}
    where date_day >= date_add(current_date, -1)
    {% endif %}

)

select
    date_day,
    count(*) as users

from events
group by 1
```

#### Run Code

```sql
create temporary view spark_incremental__dbt_tmp as

    with new_events as (

        select * from analytics.events


        where date_day >= date_add(current_date, -1)


    )

    select
        date_day,
        count(*) as users

    from events
    group by 1

;

insert overwrite table analytics.spark_incremental
    partition (date_day)
    select `date_day`, `users` from spark_incremental__dbt_tmp
```

Specifying `insert_overwrite` as the incremental strategy is optional, since it's the default strategy used when none is specified.

### The `merge` strategy

**Compatibility:**
- Hudi : OK
- Delta Lake : OK
- Iceberg : On going
- Lake Formation Governed Tables : On going

The simpliest way to work with theses advanced features is to install theses using [Glue connectors](https://docs.aws.amazon.com/glue/latest/ug/connectors-chapter.html).

When using a connector be sure that your IAM role has these policies:
```
{
    "Sid": "access_to_connections",
    "Action": [
        "glue:GetConnection",
        "glue:GetConnections"
    ],
    "Resource": [
        "arn:aws:glue:<region>:<AWS Account>:catalog",
        "arn:aws:glue:<region>:<AWS Account>:connection/*"
    ],
    "Effect": "Allow"
}
```
and that the managed policy `AmazonEC2ContainerRegistryReadOnly` is attached. 
Be sure that you follow the getting started instructions [here](https://docs.aws.amazon.com/glue/latest/ug/setting-up.html#getting-started-min-privs-connectors).


This [blog post](https://aws.amazon.com/blogs/big-data/part-1-integrate-apache-hudi-delta-lake-apache-iceberg-datasets-at-scale-aws-glue-studio-notebook/) also explain how to setup and works with Glue Connectors

#### Hudi

**Usage notes:** The `merge` with Hudi incremental strategy requires:
- To add `file_format: hudi` in your table configuration
- To add a connections in your profile : `connections: name_of_your_hudi_connector`
- To add Kryo serializer in your Interactive Session Config (in your profile):  `conf: "spark.serializer=org.apache.spark.serializer.KryoSerializer"`

dbt will run an [atomic `merge` statement](https://hudi.apache.org/docs/writing_data#spark-datasource-writer) which looks nearly identical to the default merge behavior on Snowflake and BigQuery. If a `unique_key` is specified (recommended), dbt will update old records with values from new records that match on the key column. If a `unique_key` is not specified, dbt will forgo match criteria and simply insert all new records (similar to `append` strategy).

#### Profile config example
```yaml
test_project:
  target: dev
  outputs:
    dev:
      type: glue
      query-comment: my comment
      role_arn: arn:aws:iam::1234567890:role/GlueInteractiveSessionRole
      region: eu-west-1
      glue_version: "3.0"
      workers: 2
      worker_type: G.1X
      schema: "dbt_test_project"
      session_provisionning_timeout_in_seconds: 120
      location: "s3://aws-dbt-glue-datalake-1234567890-eu-west-1/"
      connections: name_of_your_hudi_connector
      conf: "spark.serializer=org.apache.spark.serializer.KryoSerializer"
```

#### Source Code example
```sql
{{ config(
    materialized='incremental',
    incremental_strategy='merge',
    unique_key='user_id',
    file_format='hudi'
) }}

with new_events as (

    select * from {{ ref('events') }}

    {% if is_incremental() %}
    where date_day >= date_add(current_date, -1)
    {% endif %}

)

select
    user_id,
    max(date_day) as last_seen

from events
group by 1
```

#### Delta

You can also use Delta Lake to be able to use merge feature on tables.

**Usage notes:** The `merge` with Delta incremental strategy requires:
- To add `file_format: delta` in your table configuration
- To add a connections in your profile : `connections: name_of_your_delta_connector`
- To add the following config in your Interactive Session Config (in your profile):  `conf: "spark.sql.extensions=io.delta.sql.DeltaSparkSessionExtension --conf spark.sql.catalog.spark_catalog=org.apache.spark.sql.delta.catalog.DeltaCatalog`

**Athena:** Athena is not compatible by default with delta tables, but you can configure the adapter to create Athena tables on top of your delta table. To do so, you need to configure the two following options in your profile:
- `extra_py_files: "/tmp/delta-core_2.12-1.0.0.jar"`
- `delta_athena_prefix: "the_prefix_of_your_choice"`
- If your table is partitioned, then the add of new partition is not automatic, you need to perform an `MSCK REPAIR TABLE your_delta_table` after each new partition adding

#### Profile config example
```yaml
test_project:
  target: dev
  outputs:
    dev:
      type: glue
      query-comment: my comment
      role_arn: arn:aws:iam::1234567890:role/GlueInteractiveSessionRole
      region: eu-west-1
      glue_version: "3.0"
      workers: 2
      worker_type: G.1X
      schema: "dbt_test_project"
      session_provisionning_timeout_in_seconds: 120
      location: "s3://aws-dbt-glue-datalake-1234567890-eu-west-1/"
      connections: name_of_your_delta_connector
      conf: "spark.sql.extensions=io.delta.sql.DeltaSparkSessionExtension --conf spark.sql.catalog.spark_catalog=org.apache.spark.sql.delta.catalog.DeltaCatalog"
      extra_py_files: "/tmp/delta-core_2.12-1.0.0.jar"
      delta_athena_prefix: "delta"
```

#### Source Code example
```sql
{{ config(
    materialized='incremental',
    incremental_strategy='merge',
    unique_key='user_id',
    partition_by=['dt'],
    file_format='delta'
) }}

with new_events as (

    select * from {{ ref('events') }}

    {% if is_incremental() %}
    where date_day >= date_add(current_date, -1)
    {% endif %}

)

select
    user_id,
    max(date_day) as last_seen,
    current_date() as dt

from events
group by 1
```

<<<<<<< HEAD
## Iceberg
The adaptor support Iceberg as an Open Table Format. In order to work with Iceberg,
setup an Iceberg connector and then create an Iceberg connection in Glue connections.
Then use the following `conf` in your profile
```
connections: iceberg_connection
conf: "spark.sql.catalog.iceberg_catalog=org.apache.iceberg.spark.SparkCatalog --conf spark.sql.catalog.iceberg_catalog.warehouse=s3://your_bucket/prefix --conf spark.sql.catalog.iceberg_catalog.catalog-impl=org.apache.iceberg.aws.glue.GlueCatalog --conf spark.sql.catalog.iceberg_catalog.io-impl=org.apache.iceberg.aws.s3.S3FileIO --conf spark.sql.extensions=org.apache.iceberg.spark.extensions.IcebergSparkSessionExtensions --conf spark.sql.sources.partitionOverwriteMode=dynamic --conf spark.sql.iceberg.handle-timestamp-without-timezone=true"
```
The `warehouse` conf must be provided, but it's overwritten by the adapter `location` in your profile or `custom_location` in model configuration.

As it is now, due to some dbt internal, the iceberg catalog used internally has a hardcoded name `iceberg_catalog`.


### Table materialization
Using table materialization, as for the other formats, the table is dropped and then recreated.
An example of config is:

```
{{ config(
    materialized='table',
    file_format='iceberg',
    partition_by=['status']
) }}
```


### Table replace materialization
It's possible to use a `materialized='table_replace'`, in order to avoid destructive behaviors.
When `table_replace` is used the DDL used under the hood is a `CREATE OR REPLACE`, tha means that
a new snapshot (or a new version) is added to the table, and old data is still retained.

When using such materialization, consider to `expire_snapshots` time to time, as historical runs are not removed.
=======
## Monitoring your Glue Interactive Session
Monitoring is an important part of maintaining the reliability, availability,
and performance of AWS Glue and your other AWS solutions. AWS provides monitoring
tools that you can use to watch AWS Glue, report when something is wrong,
and take action automatically when appropriate. AWS Glue provides Spark UI,
and CloudWatch logs and metrics for monitoring your AWS Glue jobs.
More information on: [Monitoring AWS Glue Spark jobs](https://docs.aws.amazon.com/glue/latest/dg/monitor-spark.html)

**Usage notes:** Monitoring requires:
- To add the following IAM policy to your IAM role:
```
{
    "Version": "2012-10-17",
    "Statement": [
        {
            "Sid": "CloudwatchMetrics",
            "Effect": "Allow",
            "Action": "cloudwatch:PutMetricData",
            "Resource": "*",
            "Condition": {
                "StringEquals": {
                    "cloudwatch:namespace": "Glue"
                }
            }
        },
        {
            "Sid": "CloudwatchLogs",
            "Effect": "Allow",
            "Action": [
                "s3:PutObject",
                "logs:CreateLogStream",
                "logs:CreateLogGroup",
                "logs:PutLogEvents"
            ],
            "Resource": [
                "arn:aws:logs:*:*:/aws-glue/*",
                "arn:aws:s3:::bucket-to-write-sparkui-logs/*"
            ]
        }
    ]
}
```

- To add monitoring parameters in your Interactive Session Config (in your profile).
More information on [Job parameters used by AWS Glue](https://docs.aws.amazon.com/glue/latest/dg/aws-glue-programming-etl-glue-arguments.html)

#### Profile config example
```yaml
test_project:
  target: dev
  outputs:
    dev:
      type: glue
      query-comment: my comment
      role_arn: arn:aws:iam::1234567890:role/GlueInteractiveSessionRole
      region: eu-west-1
      glue_version: "3.0"
      workers: 2
      worker_type: G.1X
      schema: "dbt_test_project"
      session_provisionning_timeout_in_seconds: 120
      location: "s3://aws-dbt-glue-datalake-1234567890-eu-west-1/"
      default_arguments: "--enable-metrics=true, --enable-continuous-cloudwatch-log=true, --enable-continuous-log-filter=true, --enable-spark-ui=true, --spark-event-logs-path=s3://bucket-to-write-sparkui-logs/dbt/"
```

If you want to use the Spark UI, you can launch the Spark history server using a
AWS CloudFormation template that hosts the server on an EC2 instance,
or launch locally using Docker. More information on [Launching the Spark history server](https://docs.aws.amazon.com/glue/latest/dg/monitor-spark-ui-history.html#monitor-spark-ui-history-local)
>>>>>>> a92f316b

## Persisting model descriptions

Relation-level docs persistence is supported since dbt v0.17.0. For more
information on configuring docs persistence, see [the docs](resource-configs/persist_docs).

When the `persist_docs` option is configured appropriately, you'll be able to
see model descriptions in the `Comment` field of `describe [table] extended`
or `show table extended in [database] like '*'`.

## Always `schema`, never `database`

Apache Spark uses the terms "schema" and "database" interchangeably. dbt understands
`database` to exist at a higher level than `schema`. As such, you should _never_
use or set `database` as a node config or in the target profile when running dbt-glue.

If you want to control the schema/database in which dbt will materialize models,
use the `schema` config and `generate_schema_name` macro _only_.
For more information, check the dbt documentation about [custom schemas](https://docs.getdbt.com/docs/build/custom-schemas).

## Tests

To perform a functional test:
1. Install dev requirements:
```bash
$ pip3 install -r dev-requirements.txt
```

2. Install dev locally
```bash
$ python3 setup.py build && python3 setup.py install_lib
```

3. Export variables
```bash
$ export DBT_S3_LOCATION=s3://mybucket/myprefix
$ export DBT_ROLE_ARN=arn:aws:iam::1234567890:role/GlueInteractiveSessionRole
```

4. Run the test
```bash
$ python3 -m pytest tests/functional
```

For more information, check the dbt documentation about [testing a new adapter](https://docs.getdbt.com/docs/contributing/testing-a-new-adapter).

## Caveats

### Supported Functionality

Most dbt Core functionality is supported, but some features are only available with Apache Hudi.

Apache Hudi-only features:
1. Incremental model updates by `unique_key` instead of `partition_by` (see [`merge` strategy](glue-configs#the-merge-strategy))


Some dbt features, available on the core adapters, are not yet supported on Glue:
1. [Persisting](persist_docs) column-level descriptions as database comments
2. [Snapshots](snapshots)

---
For more information on dbt:
- Read the [introduction to dbt](https://docs.getdbt.com/docs/introduction).
- Read the [dbt viewpoint](https://docs.getdbt.com/docs/about/viewpoint).
- Join the [dbt community](http://community.getdbt.com/).
---

## Security

See [CONTRIBUTING](CONTRIBUTING.md#security-issue-notifications) for more information.

## License

This project is licensed under the Apache-2.0 License.<|MERGE_RESOLUTION|>--- conflicted
+++ resolved
@@ -511,8 +511,8 @@
 group by 1
 ```
 
-<<<<<<< HEAD
 ## Iceberg
+
 The adaptor support Iceberg as an Open Table Format. In order to work with Iceberg,
 setup an Iceberg connector and then create an Iceberg connection in Glue connections.
 Then use the following `conf` in your profile
@@ -544,8 +544,9 @@
 a new snapshot (or a new version) is added to the table, and old data is still retained.
 
 When using such materialization, consider to `expire_snapshots` time to time, as historical runs are not removed.
-=======
+
 ## Monitoring your Glue Interactive Session
+
 Monitoring is an important part of maintaining the reliability, availability,
 and performance of AWS Glue and your other AWS solutions. AWS provides monitoring
 tools that you can use to watch AWS Glue, report when something is wrong,
@@ -613,7 +614,6 @@
 If you want to use the Spark UI, you can launch the Spark history server using a
 AWS CloudFormation template that hosts the server on an EC2 instance,
 or launch locally using Docker. More information on [Launching the Spark history server](https://docs.aws.amazon.com/glue/latest/dg/monitor-spark-ui-history.html#monitor-spark-ui-history-local)
->>>>>>> a92f316b
 
 ## Persisting model descriptions
 
