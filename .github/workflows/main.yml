--- conflicted
+++ resolved
@@ -83,10 +83,6 @@
       fail-fast: false
       matrix:
         python-version: ["3.9", "3.10", "3.11", "3.12", "3.13"]
-<<<<<<< HEAD
-        verify-package-python-version: ["3.12", "3.13"]
-=======
->>>>>>> d0bb5dae
 
     env:
       TOXENV: "unit"
